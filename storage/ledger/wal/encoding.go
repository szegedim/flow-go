package wal

import (
	"encoding/binary"
	"fmt"
	"io"
	"math"

	"github.com/dapperlabs/flow-go/model/flow"
	"github.com/dapperlabs/flow-go/storage/ledger/mtrie/flattener"
)

type WALOperation uint8

const WALUpdate WALOperation = 1
const WALDelete WALOperation = 2

/*
The LedgerWAL update record uses two operations so far - an update which must include all keys and values, and deletion
which only needs a root tree state commitment.
Updates need to be atomic, hence we prepare binary representation of whole changeset.
Since keys, values and state commitments date types are variable length, we have to store it as well.
Every record has:

1 byte Operation Type | 2 bytes Big Endian uint16 length of state commitment | state commitment data

If OP = WALUpdate, then it follow with:

4 bytes Big Endian uint32 - total number of key/value pairs | 2 bytes Big Endian uint16 - length of key (keys are the same length)

and for every pair after
bytes for key | 4 bytes Big Endian uint32 - length of value | value bytes

The code here is deliberately simple, for performance.

*/

func headerSize(stateCommitment flow.StateCommitment) int {
	return 1 + 2 + len(stateCommitment) //byte to encode operation, 2 bytes for encoding length
}

func updateSize(stateCommitment flow.StateCommitment, keys [][]byte, values [][]byte) int {
	size := headerSize(stateCommitment) + 4 + 2 //records count + key size

	for i := range keys {
		size += len(keys[i]) + 4 + len(values[i]) //2 bytes to encode value length
	}

	return size
}

func deleteSize(stateCommitment flow.StateCommitment) int {
	return headerSize(stateCommitment)
}

func writeUint16(buffer []byte, location int, value uint16) int {
	binary.BigEndian.PutUint16(buffer[location:], value)
	return location + 2
}

func readUint16(buffer []byte, location int) (uint16, int) {
	value := binary.BigEndian.Uint16(buffer[location:])
	return value, location + 2
}

func readUint32(buffer []byte, location int) (uint32, int) {
	value := binary.BigEndian.Uint32(buffer[location:])
	return value, location + 4
}

func readUint64(buffer []byte, location int) (uint64, int) {
	value := binary.BigEndian.Uint64(buffer[location:])
	return value, location + 8
}

func writeUint32(buffer []byte, location int, value uint32) int {
	binary.BigEndian.PutUint32(buffer[location:], value)
	return location + 4
}

func writeUint64(buffer []byte, location int, value uint64) int {
	binary.BigEndian.PutUint64(buffer[location:], value)
	return location + 8
}

// writeShortData writes data shorter than 16kB and returns next free position
func writeShortData(buffer []byte, location int, data []byte) int {
	if len(data) > math.MaxUint16 {
		panic(fmt.Sprintf("short data too long! %d", len(data)))
	}
	location = writeUint16(buffer, location, uint16(len(data)))
	return writeData(buffer, location, data)
}

func readFromBuffer(reader io.Reader, length int) ([]byte, error) {
	if length == 0 {
		return nil, nil
	}
	buf := make([]byte, length)
	_, err := io.ReadFull(reader, buf)
	if err != nil {
		return nil, fmt.Errorf("cannot read data: %w", err)
	}
	return buf, nil
}

// readShortData read data shorter than 16kB and returns next free position
func readShortData(buffer []byte, location int) ([]byte, int, error) {
	size, location := readUint16(buffer, location)
	return readData(buffer, location, int(size))
}

// readShortDataFromReader reads data shorter than 16kB from reader
func readShortDataFromReader(reader io.Reader) ([]byte, error) {
	buf, err := readFromBuffer(reader, 2)
	if err != nil {
		return nil, fmt.Errorf("cannot read short data length: %w", err)
	}
	size, _ := readUint16(buf, 0)

	buf, err = readFromBuffer(reader, int(size))
	if err != nil {
		return nil, fmt.Errorf("cannot read short data: %w", err)
	}

	return buf, nil
}

// readLongDataFromReader reads data shorter than 16kB from reader
func readLongDataFromReader(reader io.Reader) ([]byte, error) {
	buf, err := readFromBuffer(reader, 4)
	if err != nil {
		return nil, fmt.Errorf("cannot read long data length: %w", err)
	}
	size, _ := readUint32(buf, 0)

	buf, err = readFromBuffer(reader, int(size))
	if err != nil {
		return nil, fmt.Errorf("cannot read long data: %w", err)
	}

	return buf, nil
}

// writeLongData writes data shorter than 32MB and returns next free position
func writeLongData(buffer []byte, location int, data []byte) int {
	if len(data) > math.MaxUint32 {
		panic(fmt.Sprintf("long data too long! %d", len(data)))
	}
	location = writeUint32(buffer, location, uint32(len(data)))
	return writeData(buffer, location, data)
}

// readLongData read data shorter than 32MB and returns next free position
func readLongData(buffer []byte, location int) ([]byte, int, error) {
	size, location := readUint32(buffer, location)
	return readData(buffer, location, int(size))
}

// writeData writes data directly and returns next free position
func writeData(buffer []byte, location int, data []byte) int {
	copy(buffer[location:], data)
	return location + len(data)
}

// readData reads data directly returns next free position
func readData(buffer []byte, location int, size int) ([]byte, int, error) {
	data := make([]byte, size)
	copied := copy(data, buffer[location:])
	if copied != size {
		return nil, 0, fmt.Errorf("read data count mismatch. Expected %d but read %d", size, copied)
	}
	return data, location + len(data), nil
}

// writeHeader writes header and return next free position
func writeHeader(buffer []byte, op WALOperation, stateCommitment flow.StateCommitment) int {
	buffer[0] = byte(op)
	return writeShortData(buffer, 1, stateCommitment)
}

func EncodeUpdate(stateCommitment flow.StateCommitment, keys [][]byte, values [][]byte) []byte {

	buf := make([]byte, updateSize(stateCommitment, keys, values))

	pos := writeHeader(buf, WALUpdate, stateCommitment)

	//number of records
	pos = writeUint32(buf, pos, uint32(len(keys)))

	//key size
	pos = writeUint16(buf, pos, uint16(len(keys[0])))

	for i := range keys {
		pos = writeData(buf, pos, keys[i])
		pos = writeLongData(buf, pos, values[i])
	}

	return buf
}

func EncodeDelete(stateCommitment flow.StateCommitment) []byte {

	buf := make([]byte, deleteSize(stateCommitment))

	_ = writeHeader(buf, WALDelete, stateCommitment)

	return buf
}

func Decode(data []byte) (operation WALOperation, stateCommitment flow.StateCommitment, keys [][]byte, values [][]byte, err error) {
	length := len(data)
	consumed := 0
	if length < 4 { // 1 byte op + 2 size + actual data = 4 minimum
		err = fmt.Errorf("data corrupted, too short to represent operation - hexencoded data: %x", data)
		return
	}
	switch data[0] {
	case byte(WALUpdate), byte(WALDelete):
		operation = WALOperation(data[0])
	default:
		err = fmt.Errorf("unknown operation type, given: %x", data[0])
		return
	}
	consumed++

	stateCommitment, consumed, err = readShortData(data, consumed)
	if err != nil {
		err = fmt.Errorf("cannot read state commitment: %w", err)
		return
	}

	if operation == WALDelete {
		return
	}

	if length < consumed+6 {
		err = fmt.Errorf("data corrupted, too short to represent update operation - hexencoded data: %x", data)
		return
	}

	//recordsCount := int(binary.BigEndian.Uint32(data[consumed:]))
	//consumed += 4
	recordsCount, consumed := readUint32(data, consumed)

	//keySize := int(binary.BigEndian.Uint16(data[consumed:]))
	//consumed += 2
	keySize, consumed := readUint16(data, consumed)

	for i := 0; i < int(recordsCount); i++ {
		expectedBytes := consumed + int(keySize) + 4
		if length < expectedBytes {
			err = fmt.Errorf("data corrupted, too short to represent next value - expected next %d bytes, but got %d", expectedBytes, length)
			return
		}
		var keyData []byte
		var valueData []byte

		keyData, consumed, err = readData(data, consumed, int(keySize))
		if err != nil {
			err = fmt.Errorf("error while reading key data: %w", err)
			return
		}

		valueData, consumed, err = readLongData(data, consumed)
		if err != nil {
			err = fmt.Errorf("error while reading value data: %w", err)
			return
		}

		keys = append(keys, keyData)
		values = append(values, valueData)
	}

	return
}

// EncodeStorableNode encodes StorableNode
// 2-bytes Big Endian uint16 height
// 8-bytes Big Endian uint64 LIndex
// 8-bytes Big Endian uint64 RIndex
// 2-bytes Big Endian uint16 key length
// key bytes
// 4-bytes Big Endian uint32 value length
// value bytes
// 2-bytes Big Endian uint16 hashValue length
// hash value bytes
func EncodeStorableNode(storableNode *flattener.StorableNode) []byte {

	length := 2 + 8 + 8 + 2 + len(storableNode.Key) + 4 + len(storableNode.Value) + 2 + len(storableNode.HashValue)

	buf := make([]byte, length)
	pos := 0

	pos = writeUint16(buf, pos, storableNode.Height)
	pos = writeUint64(buf, pos, storableNode.LIndex)
	pos = writeUint64(buf, pos, storableNode.RIndex)
	pos = writeShortData(buf, pos, storableNode.Key)
	pos = writeLongData(buf, pos, storableNode.Value)
	writeShortData(buf, pos, storableNode.HashValue)

	return buf
}

func ReadStorableNode(reader io.Reader) (*flattener.StorableNode, error) {

	buf := make([]byte, 2+8+8)

	_, err := io.ReadFull(reader, buf)
	if err != nil {
		return nil, fmt.Errorf("cannot read fixed-legth part: %w", err)
	}

	pos := 0

	storableNode := &flattener.StorableNode{}

	storableNode.Height, pos = readUint16(buf, pos)
	storableNode.LIndex, pos = readUint64(buf, pos)
	storableNode.RIndex, _ = readUint64(buf, pos)

	storableNode.Key, err = readShortDataFromReader(reader)
	if err != nil {
		return nil, fmt.Errorf("cannot read key data: %w", err)
	}
	storableNode.Value, err = readLongDataFromReader(reader)
	if err != nil {
		return nil, fmt.Errorf("cannot read value data: %w", err)
	}
	storableNode.HashValue, err = readShortDataFromReader(reader)
	if err != nil {
		return nil, fmt.Errorf("cannot read hashValue data: %w", err)
	}

	return storableNode, nil
}

// EncodeStorableTrie encodes StorableTrie
// 8-bytes Big Endian uint64 RootIndex
// 2-bytes Big Endian uint16 RootHash length
// RootHash bytes
func EncodeStorableTrie(storableTrie *flattener.StorableTrie) []byte {
	length := 8 + 2 + len(storableTrie.RootHash)
	buf := make([]byte, length)
	pos := writeUint64(buf, 0, storableTrie.RootIndex)
	writeShortData(buf, pos, storableTrie.RootHash)

	return buf
}

func ReadStorableTrie(reader io.Reader) (*flattener.StorableTrie, error) {
	storableNode := &flattener.StorableTrie{}

<<<<<<< HEAD
	// read root uint64 RootIndex
	buf := make([]byte, 8)
	read, err := reader.Read(buf)
=======
	buf := make([]byte, 8+8)

	read, err := io.ReadFull(reader, buf)
>>>>>>> 3c05e4a2
	if err != nil {
		return nil, fmt.Errorf("cannot read fixed-legth part: %w", err)
	}
	if read != len(buf) {
		return nil, fmt.Errorf("not enough bytes read %d expected %d", read, len(buf))
	}
	storableNode.RootIndex, _ = readUint64(buf, 0)

	// read RootHash bytes: variable length
	storableNode.RootHash, err = readShortDataFromReader(reader)
	if err != nil {
		return nil, fmt.Errorf("cannot read roothash data: %w", err)
	}

	return storableNode, nil
}<|MERGE_RESOLUTION|>--- conflicted
+++ resolved
@@ -351,15 +351,9 @@
 func ReadStorableTrie(reader io.Reader) (*flattener.StorableTrie, error) {
 	storableNode := &flattener.StorableTrie{}
 
-<<<<<<< HEAD
 	// read root uint64 RootIndex
 	buf := make([]byte, 8)
-	read, err := reader.Read(buf)
-=======
-	buf := make([]byte, 8+8)
-
 	read, err := io.ReadFull(reader, buf)
->>>>>>> 3c05e4a2
 	if err != nil {
 		return nil, fmt.Errorf("cannot read fixed-legth part: %w", err)
 	}
