// (c) 2019 Dapper Labs - ALL RIGHTS RESERVED

package merkle

import (
	"encoding/hex"
	"fmt"
	"math/rand"
	"testing"
	"time"

	"github.com/stretchr/testify/assert"
	"github.com/stretchr/testify/require"
	"golang.org/x/crypto/blake2b"
)

const TreeTestLength = 100000

<<<<<<< HEAD
// TestEmptyTreeHash verifies that an empty tree has the expected hash value.
// Convention: Root hash equals to zero-state of blake2b hasher
func TestEmptyTreeHash(t *testing.T) {
	// zero-state of blake2b hasher
	b, _ := blake2b.New256(nil)
	zeroBlake := b.Sum(nil)

	// reference value (from python reference implementation)
	ref := "0e5751c026e543b2e8ab2eb06099daa1d1e5df47778f7787faab45cdf12fe3a8"
	require.Equal(t, ref, hex.EncodeToString(zeroBlake))

	// compare with tree
	assert.Equal(t, zeroBlake, NewTree().Hash())
=======
// TestTreeInitialization verifies that tree initialization only accepts
// compatible key lengths.
func TestTreeInitialization(t *testing.T) {
	// constructor should reject `keyLength` _outside_ of interval [1, 8192]
	t.Run("key length outside of compatible bounds", func(t *testing.T) {
		tree, err := NewTree(-1)
		require.Nil(t, tree)
		require.ErrorIs(t, err, ErrorIncompatibleKeyLength)

		tree, err = NewTree(0)
		require.Nil(t, tree)
		require.ErrorIs(t, err, ErrorIncompatibleKeyLength)

		tree, err = NewTree(8193)
		require.Nil(t, tree)
		require.ErrorIs(t, err, ErrorIncompatibleKeyLength)
	})

	// constructor should accept `keyLength` values in the interval [1, 8192]
	t.Run("compatible key length", func(t *testing.T) {
		tree, err := NewTree(1)
		require.NotNil(t, tree)
		require.NoError(t, err)

		tree, err = NewTree(8192)
		require.NotNil(t, tree)
		require.NoError(t, err)
	})
}

// TestEmptyTreeHash verifies that an empty tree returns the expected empty hash.
// We test with:
//  * different key sizes
//  * a newly initialized trie (empty)
//  * a trie, whose last element was removed
func TestEmptyTreeHash(t *testing.T) {
	for _, keyLength := range []int{1, 32, 8192} {
		tree, _ := NewTree(keyLength)
		assert.Empty(t, tree.Hash())

		// generate random key-value pair
		key := make([]byte, keyLength)
		rand.Read(key)
		val := []byte{1}

		// add key-value pair: hash should be non-empty
		replaced, err := tree.Put(key, val)
		assert.NoError(t, err)
		assert.False(t, replaced)
		assert.NotEmpty(t, tree.Hash())

		// remove key: hash should now be empty again
		removed := tree.Del(key)
		assert.True(t, removed)
		assert.Empty(t, tree.Hash())
	}
>>>>>>> b6beeca8
}

// Test_ReferenceSingleEntry we construct a tree with a single key-value pair
// and compare its hash to a pre-computed value from a python reference implementation.
func Test_ReferenceSingleEntry(t *testing.T) {
	val, _ := hex.DecodeString("bab02e6213dfad3546aa473922bba0")

	t.Run("2-byte path", func(t *testing.T) {
		key := []byte{22, 83}                                                                  // key: 00010110 01010011
		expectedRootHash := "3c4fd8e7bc5572d708d7ccab0a9ee06f74aac780e68c68d0b629ecb58a1fdf9d" // from python reference impl

<<<<<<< HEAD
		tree := NewTree()
		existed, err := tree.Put(key, val)
		assert.NoError(t, err)
		assert.False(t, existed)
=======
		tree, err := NewTree(len(key))
		assert.NoError(t, err)
		replaced, err := tree.Put(key, val)
		assert.NoError(t, err)
		assert.False(t, replaced)
>>>>>>> b6beeca8
		require.Equal(t, expectedRootHash, hex.EncodeToString(tree.Hash()))
	})

	t.Run("32-byte path", func(t *testing.T) {
		key, _ := hex.DecodeString("1b30482d4dc8c1a8d846d05765c03a33f0267b56b9a7be8defe38958f89c95fc")
		expectedRootHash := "10eb7e9ffa397651acc2faf8a3c56207914418ca02ff9f39694effaf83d261e0" // from python reference impl

<<<<<<< HEAD
		tree := NewTree()
		existed, err := tree.Put(key, val)
		assert.NoError(t, err)
		assert.False(t, existed)
=======
		tree, err := NewTree(len(key))
		assert.NoError(t, err)
		replaced, err := tree.Put(key, val)
		assert.NoError(t, err)
		assert.False(t, replaced)
>>>>>>> b6beeca8
		require.Equal(t, expectedRootHash, hex.EncodeToString(tree.Hash()))
	})

	t.Run("8192-byte path", func(t *testing.T) {
		// as key, we just repeat the following 32 bytes 256 times
		k, _ := hex.DecodeString("1b30482d4dc8c1a8d846d05765c03a33f0267b56b9a7be8defe38958f89c95fc")
		key := make([]byte, 0, 8192)
		for i := 1; i <= 256; i++ {
			key = append(key, k...)
		}
<<<<<<< HEAD

		expectedRootHash := "80ae4aaff2f9cc82e56968db6c313a578b07723701e6fd745f256b30fac496bf" // from python reference impl
		tree := NewTree()
		existed, err := tree.Put(key, val)
		assert.NoError(t, err)
		assert.False(t, existed)
		require.Equal(t, expectedRootHash, hex.EncodeToString(tree.Hash()))
	})
}

// Test_2EntryTree we construct a tree with a 2 key-value pairs and compare
// its hash to a pre-computed value from a python reference implementation.
func Test_2EntryTree(t *testing.T) {
	key0 := []byte{20, 3}   // 00010100 00000011
	key1 := []byte{23, 252} // 00010111 11111100
	val0, _ := hex.DecodeString("62b0326507ebce9d4a242908d20559")
	val1, _ := hex.DecodeString("bab02e6213dfad3546aa473922bba0")
	expectedRootHash := "7f372aca94b91a527539967ba966c3a91c91e97b265fc4830801b4bcca01b06e" // from python reference impl

	tree := NewTree()
	replaced, err := tree.Put(key0, val0)
	require.False(t, replaced)
	require.NoError(t, err)
	replaced, err = tree.Put(key1, val1)
	require.False(t, replaced)
	require.NoError(t, err)
	require.Equal(t, expectedRootHash, hex.EncodeToString(tree.Hash()))
}

// Test_KeyValuesAreSafeFromExternalModification verifies that the
// tree implementation is _not_ vulnerable to the slices of the key-value
// pair being modified in-place _after_ addition to the tree.
func Test_KeyValuesAreSafeFromExternalModification(t *testing.T) {
	// we re-use the same key-value pairs as in Test_2EntryTree:
	key0 := []byte{20, 3}   // 00010100 00000011
	key1 := []byte{23, 252} // 00010111 11111100
	val0, _ := hex.DecodeString("62b0326507ebce9d4a242908d20559")
	val1, _ := hex.DecodeString("bab02e6213dfad3546aa473922bba0")
	expectedRootHash := "7f372aca94b91a527539967ba966c3a91c91e97b265fc4830801b4bcca01b06e" // from python reference impl

	// we now put the key-value pairs into a tree,
	// but overwrite the key and value slices right after
	postKey := []byte{255, 255}
	postVal, _ := hex.DecodeString("1b30482d4dc8c1a8d846d05765c03a")
	tree := NewTree()
	replaced, err := tree.Put(key0, val0)
	require.False(t, replaced)
	require.NoError(t, err)
	copy(key0, postKey)
	copy(val0, postVal)
	replaced, err = tree.Put(key1, val1)
	require.False(t, replaced)
	require.NoError(t, err)
	copy(key1, postKey)
	copy(val1, postVal)

	// (key1, val1) and (key2, val2) should now contain the same data as (postKey, postVal)
	require.Equal(t, postKey, key0)
	require.Equal(t, postVal, val0)
	require.Equal(t, postKey, key1)
	require.Equal(t, postVal, val1)
	// but the tree's root hash should still be the expected value:
	require.Equal(t, expectedRootHash, hex.EncodeToString(tree.Hash()))
}

// Test_KeyLengthChecked verifies that the Tree implementation checks that
// * the key length is between 1 and 8192 bytes
// * all keys have the4 same length
func Test_KeyLengthChecked(t *testing.T) {
	val, _ := hex.DecodeString("bab02e6213dfad3546aa473922bba0")

	t.Run("nil key", func(t *testing.T) {
		tree := NewTree()
		_, err := tree.Put(nil, val)
		assert.ErrorIs(t, err, ErrorIncompatibleKeyLength)
	})

	t.Run("empty key", func(t *testing.T) {
		tree := NewTree()
		_, err := tree.Put([]byte{}, val)
		assert.ErrorIs(t, err, ErrorIncompatibleKeyLength)
	})

	t.Run("1-byte key", func(t *testing.T) {
		key := make([]byte, 1)
		tree := NewTree()
		_, err := tree.Put(key, val)
		assert.NoError(t, err)
	})

	t.Run("8192-byte key", func(t *testing.T) {
		key := make([]byte, maxKeyLength)
		tree := NewTree()
		_, err := tree.Put(key, val)
		assert.NoError(t, err)
	})

	t.Run("key too long", func(t *testing.T) {
		key := make([]byte, maxKeyLength+1)
		tree := NewTree()
		_, err := tree.Put(key, val)
		assert.ErrorIs(t, err, ErrorIncompatibleKeyLength)
	})
}

// Test_DifferentLengthKeys verifies that the Tree refuses to add entries
// with different key length
func Test_DifferentLengthKeys(t *testing.T) {
	key1 := make([]byte, 17) // 00...0
	val1, _ := hex.DecodeString("bab02e6213dfad3546aa473922bba0")

	key2 := make([]byte, 18)
	key2[0] = byte(1) // 10...0
	val2, _ := hex.DecodeString("62b0326507ebce9d4a242908d20559")

	tree := NewTree()
	_, err := tree.Put(key1, val1)
	assert.NoError(t, err)
	_, err = tree.Put(key2, val2)
	assert.ErrorIs(t, err, ErrorVariableKeyLengths)
}

// Test_Size checks the tree's size computation
func Test_Size(t *testing.T) {
	// random key-value pairs (collisions are unlikely enough to never happen)
	key1, val1 := randomKeyValuePair(32, 128)
	key2, val2a := randomKeyValuePair(32, 128)
	_, val2b := randomKeyValuePair(32, 128)
	key3, val3 := randomKeyValuePair(32, 128)
	unknownKey, _ := randomKeyValuePair(32, 128)

	tree := NewTree()
	replaced, err := tree.Put(key1, val1) // add key-value pair with new key
	assert.NoError(t, err)
	assert.False(t, replaced)
	assert.Equal(t, uint64(1), tree.Size())

	replaced, err = tree.Put(key2, val2a) // add key-value pair with new key
	assert.NoError(t, err)
	assert.False(t, replaced)
	assert.Equal(t, uint64(2), tree.Size())

	replaced, err = tree.Put(key2, val2b) // overwrite value of existing key
	assert.NoError(t, err)
	assert.True(t, replaced)
	assert.Equal(t, uint64(2), tree.Size())

	replaced, err = tree.Put(key3, val3) // add key-value pair with new key
	assert.NoError(t, err)
	assert.False(t, replaced)
	assert.Equal(t, uint64(3), tree.Size())

	removed := tree.Del(key2) // remove existing key-value pair
	assert.True(t, removed)
	assert.Equal(t, uint64(2), tree.Size())

	removed = tree.Del(unknownKey) // remove unknown key-value pair
	assert.False(t, removed)
	assert.Equal(t, uint64(2), tree.Size())

	removed = tree.Del(key1) // remove existing key-value pair
	assert.True(t, removed)
	assert.Equal(t, uint64(1), tree.Size())

	removed = tree.Del(key1) // repeated removal should be no-op
	assert.False(t, removed)
	assert.Equal(t, uint64(1), tree.Size())

	removed = tree.Del(key3) // remove existing key-value pair
	assert.True(t, removed)
	assert.Equal(t, uint64(0), tree.Size())
}

// TestTreeSingle verifies addition, retrieval and deletion operations
// of a _single_ key-value pair to an otherwise empty tree.
func TestTreeSingle(t *testing.T) {
=======
>>>>>>> b6beeca8

		expectedRootHash := "80ae4aaff2f9cc82e56968db6c313a578b07723701e6fd745f256b30fac496bf" // from python reference impl
		tree, err := NewTree(len(key))
		assert.NoError(t, err)
		replaced, err := tree.Put(key, val)
		assert.NoError(t, err)
		assert.False(t, replaced)
		require.Equal(t, expectedRootHash, hex.EncodeToString(tree.Hash()))
	})
}

// Test_2EntryTree we construct a tree with a 2 key-value pairs and compare
// its hash to a pre-computed value from a python reference implementation.
func Test_2EntryTree(t *testing.T) {
	keyLength := 2
	key0 := []byte{20, 3}   // 00010100 00000011
	key1 := []byte{23, 252} // 00010111 11111100
	val0, _ := hex.DecodeString("62b0326507ebce9d4a242908d20559")
	val1, _ := hex.DecodeString("bab02e6213dfad3546aa473922bba0")
	expectedRootHash := "7f372aca94b91a527539967ba966c3a91c91e97b265fc4830801b4bcca01b06e" // from python reference impl

	tree, err := NewTree(keyLength)
	assert.NoError(t, err)
	replaced, err := tree.Put(key0, val0)
	require.False(t, replaced)
	require.NoError(t, err)
	replaced, err = tree.Put(key1, val1)
	require.False(t, replaced)
	require.NoError(t, err)
	require.Equal(t, expectedRootHash, hex.EncodeToString(tree.Hash()))
}

// Test_KeyValuesAreSafeFromExternalModification verifies that the
// tree implementation is _not_ vulnerable to the slices of the key-value
// pair being modified in-place _after_ addition to the tree.
func Test_KeyValuesAreSafeFromExternalModification(t *testing.T) {
	// we re-use the same key-value pairs as in Test_2EntryTree:
	keyLength := 2
	key0 := []byte{20, 3}   // 00010100 00000011
	key1 := []byte{23, 252} // 00010111 11111100
	val0, _ := hex.DecodeString("62b0326507ebce9d4a242908d20559")
	val1, _ := hex.DecodeString("bab02e6213dfad3546aa473922bba0")
	expectedRootHash := "7f372aca94b91a527539967ba966c3a91c91e97b265fc4830801b4bcca01b06e" // from python reference impl

	// we now put the key-value pairs into a tree,
	// but modify the key and value slices right after *in-place*
	postKey := []byte{255, 255}
	postVal, _ := hex.DecodeString("1b30482d4dc8c1a8d846d05765c03a")
	tree, err := NewTree(keyLength)
	assert.NoError(t, err)
	replaced, err := tree.Put(key0, val0)
	require.False(t, replaced)
	require.NoError(t, err)
	copy(key0, postKey)
	copy(val0, postVal)
	replaced, err = tree.Put(key1, val1)
	require.False(t, replaced)
	require.NoError(t, err)
	copy(key1, postKey)
	copy(val1, postVal)

	// (key1, val1) and (key2, val2) should now contain the same data as (postKey, postVal)
	require.Equal(t, postKey, key0)
	require.Equal(t, postVal, val0)
	require.Equal(t, postKey, key1)
	require.Equal(t, postVal, val1)
	// but the tree's root hash should still be the expected value:
	require.Equal(t, expectedRootHash, hex.EncodeToString(tree.Hash()))
}

// Test_KeyLengthChecked verifies that the Tree implementation checks that
// * the key has the length as configured at construction time
// * rejects addition of key-value pair, if key does not conform to pre-configured length
func Test_KeyLengthChecked(t *testing.T) {
	val, _ := hex.DecodeString("bab02e6213dfad3546aa473922bba0")

	t.Run("nil key", func(t *testing.T) {
		tree, err := NewTree(1)
		assert.NoError(t, err)
		_, err = tree.Put(nil, val) // nil key is not of length 17 and should be rejected
		assert.ErrorIs(t, err, ErrorIncompatibleKeyLength)
	})

	t.Run("empty key", func(t *testing.T) {
		tree, err := NewTree(1)
		assert.NoError(t, err)
		_, err = tree.Put([]byte{}, val) // empty key is not of length 17 and should be rejected
		assert.ErrorIs(t, err, ErrorIncompatibleKeyLength)
	})

	t.Run("1-byte key", func(t *testing.T) {
		key := make([]byte, 1)
		tree, err := NewTree(1)
		assert.NoError(t, err)
		replaced, err := tree.Put(key, val) // key has the pre-configured length and should be accepted
		assert.NoError(t, err)
		assert.False(t, replaced)
	})

	t.Run("8192-byte key", func(t *testing.T) {
		key := make([]byte, maxKeyLength)
		tree, err := NewTree(8192)
		assert.NoError(t, err)
		replaced, err := tree.Put(key, val) // key has the pre-configured length and should be accepted
		assert.NoError(t, err)
		assert.False(t, replaced)
	})

	t.Run("key too long", func(t *testing.T) {
		key := make([]byte, maxKeyLength+1)
		tree, err := NewTree(8192)
		assert.NoError(t, err)
		_, err = tree.Put(key, val)
		assert.ErrorIs(t, err, ErrorIncompatibleKeyLength)
	})
}

// TestTreeSingle verifies addition, retrieval and deletion operations
// of a _single_ key-value pair to an otherwise empty tree.
func TestTreeSingle(t *testing.T) {
	// initialize the random generator, tree and zero hash
	rand.Seed(time.Now().UnixNano())
	keyLength := 32
	tree, err := NewTree(keyLength)
	assert.NoError(t, err)

	// for the pre-defined number of times...
	for i := 0; i < TreeTestLength; i++ {
		// insert a random key with a random value and make sure it didn't
		// exist yet; collisions are unlikely enough to never happen
<<<<<<< HEAD
		key, val := randomKeyValuePair(32, 128)
		existed, err := tree.Put(key, val)
		assert.NoError(t, err)
		assert.False(t, existed)
=======
		key, val := randomKeyValuePair(keyLength, 128)
		replaced, err := tree.Put(key, val)
		assert.NoError(t, err)
		assert.False(t, replaced)
>>>>>>> b6beeca8

		// retrieve the value again, check it as successful and the same
		out, retrieved := tree.Get(key)
		if assert.True(t, retrieved) {
			assert.Equal(t, val, out)
		}

		// delete the value again, check it was successful
		deleted := tree.Del(key)
		assert.True(t, deleted)
		_, retrieved = tree.Get(key)
		assert.False(t, retrieved)

		// get the root hash and make sure it's empty again as the tree is empty
		assert.Empty(t, tree.Hash())
	}
}

// TestTreeBatch tests addition and deletion of multiple key-value pairs.
// Key-value pairs are added and deleted in the same order.
func TestTreeBatch(t *testing.T) {
	// initialize random generator, tree, zero hash
	rand.Seed(time.Now().UnixNano())
	keyLength := 32
	tree, err := NewTree(keyLength)
	assert.NoError(t, err)

	// insert a batch of random key-value pairs
	keys := make([][]byte, 0, TreeTestLength)
	vals := make([][]byte, 0, TreeTestLength)
	for i := 0; i < TreeTestLength; i++ {
<<<<<<< HEAD
		key, val := randomKeyValuePair(32, 128)
=======
		key, val := randomKeyValuePair(keyLength, 128)
>>>>>>> b6beeca8
		keys = append(keys, key)
		vals = append(vals, val)
	}

	// insert key-value pairs and ensure there are no collisions
	for i, key := range keys {
		val := vals[i]
<<<<<<< HEAD
		existed, err := tree.Put(key, val)
		assert.NoError(t, err)
		assert.False(t, existed)
=======
		replaced, err := tree.Put(key, val)
		assert.NoError(t, err)
		assert.False(t, replaced)
>>>>>>> b6beeca8
	}

	// retrieve all key-value pairs, ensure they are found and are correct
	for i, key := range keys {
		val := vals[i]
		out, retrieved := tree.Get(key)
		if assert.True(t, retrieved) {
			assert.Equal(t, val, out)
		}
	}

	// remove all key-value pairs, ensure it worked
	for _, key := range keys {
		deleted := tree.Del(key)
		assert.True(t, deleted)
	}

	// get the root hash and make sure it's empty again as the tree is empty
	assert.Empty(t, tree.Hash())
}

// TestRandomOrder tests that root hash of tree is independent of the order
// in which the elements were added.
func TestRandomOrder(t *testing.T) {
	// initialize random generator, two trees and zero hash
	rand.Seed(time.Now().UnixNano())
	keyLength := 32
	tree1, err := NewTree(keyLength)
	assert.NoError(t, err)
	tree2, err := NewTree(keyLength)
	assert.NoError(t, err)

	// generate the desired number of keys and map a value to each key
	keys := make([][]byte, 0, TreeTestLength)
	vals := make(map[string][]byte)
	for i := 0; i < TreeTestLength; i++ {
		key, val := randomKeyValuePair(32, 128)
		keys = append(keys, key)
		vals[string(key)] = val
	}

	// insert all key-value paris into the first tree
	for _, key := range keys {
		val := vals[string(key)]
<<<<<<< HEAD
		existed, err := tree1.Put(key, val)
		assert.NoError(t, err)
		require.False(t, existed)
=======
		replaced, err := tree1.Put(key, val)
		assert.NoError(t, err)
		require.False(t, replaced)
>>>>>>> b6beeca8
	}

	// shuffle the keys and insert them with random order into the second tree
	rand.Shuffle(len(keys), func(i int, j int) {
		keys[i], keys[j] = keys[j], keys[i]
	})

	// get proofs for keys and verify for a subset of keys
	for _, key := range keys[:100] {
		proof, existed := tree1.Prove(key)
		require.True(t, existed)
		require.True(t, proof.Verify(tree1.Hash()))
	}

	for _, key := range keys {
		val := vals[string(key)]
<<<<<<< HEAD
		existed, err := tree2.Put(key, val)
		assert.NoError(t, err)
		require.False(t, existed)
=======
		replaced, err := tree2.Put(key, val)
		assert.NoError(t, err)
		require.False(t, replaced)
>>>>>>> b6beeca8
	}

	// make sure the tree hashes were the same, in spite of random order
	assert.Equal(t, tree1.Hash(), tree2.Hash())

	// remove the key-value pairs from the first tree in random order
	for _, key := range keys {
		deleted := tree1.Del(key)
		require.True(t, deleted)
	}

	// get the root hash and make sure it's empty again as the tree is empty
	assert.Empty(t, tree1.Hash())
}

func BenchmarkTree(b *testing.B) {
	for n := 1000; n < 1000000; n *= 10 {
		b.Run(fmt.Sprintf("put-%d", n), treePut(n))
		b.Run(fmt.Sprintf("get-%d", n), treeGet(n))
		b.Run(fmt.Sprintf("del-%d", n), treeDel(n))
		b.Run(fmt.Sprintf("hash-%d", n), treeHash(n))
	}
}

func randomKeyValuePair(keySize, valueSize int) ([]byte, []byte) {
	key := make([]byte, keySize)
	val := make([]byte, valueSize)
	_, _ = rand.Read(key)
	_, _ = rand.Read(val)
	return key, val
}

func createTree(n int) *Tree {
	t, err := NewTree(32)
	if err != nil {
		panic(err.Error())
	}
	for i := 0; i < n; i++ {
		key, val := randomKeyValuePair(32, 128)
		_, _ = t.Put(key, val)
	}
	return t
}

func treePut(n int) func(*testing.B) {
	return func(b *testing.B) {
		t := createTree(n)
		b.StopTimer()
		b.ResetTimer()
		for i := 0; i < b.N; i++ {
			key, val := randomKeyValuePair(32, 128)
			b.StartTimer()
			_, _ = t.Put(key, val)
			b.StopTimer()
			_ = t.Del(key)
		}
	}
}

func treeGet(n int) func(*testing.B) {
	return func(b *testing.B) {
		t := createTree(n)
		b.StopTimer()
		b.ResetTimer()
		for i := 0; i < b.N; i++ {
			key, val := randomKeyValuePair(32, 128)
			_, _ = t.Put(key, val)
			b.StartTimer()
			_, _ = t.Get(key)
			b.StopTimer()
			_ = t.Del(key)
		}
	}
}

func treeDel(n int) func(*testing.B) {
	return func(b *testing.B) {
		t := createTree(n)
		b.StopTimer()
		b.ResetTimer()
		for i := 0; i < b.N; i++ {
			key, val := randomKeyValuePair(32, 128)
			_, _ = t.Put(key, val)
			b.StartTimer()
			_ = t.Del(key)
			b.StopTimer()
		}
	}
}

func treeHash(n int) func(*testing.B) {
	return func(b *testing.B) {
		t := createTree(n)
		b.ResetTimer()
		for i := 0; i < b.N; i++ {
			_ = t.Hash()
		}
	}
}<|MERGE_RESOLUTION|>--- conflicted
+++ resolved
@@ -11,26 +11,10 @@
 
 	"github.com/stretchr/testify/assert"
 	"github.com/stretchr/testify/require"
-	"golang.org/x/crypto/blake2b"
 )
 
 const TreeTestLength = 100000
 
-<<<<<<< HEAD
-// TestEmptyTreeHash verifies that an empty tree has the expected hash value.
-// Convention: Root hash equals to zero-state of blake2b hasher
-func TestEmptyTreeHash(t *testing.T) {
-	// zero-state of blake2b hasher
-	b, _ := blake2b.New256(nil)
-	zeroBlake := b.Sum(nil)
-
-	// reference value (from python reference implementation)
-	ref := "0e5751c026e543b2e8ab2eb06099daa1d1e5df47778f7787faab45cdf12fe3a8"
-	require.Equal(t, ref, hex.EncodeToString(zeroBlake))
-
-	// compare with tree
-	assert.Equal(t, zeroBlake, NewTree().Hash())
-=======
 // TestTreeInitialization verifies that tree initialization only accepts
 // compatible key lengths.
 func TestTreeInitialization(t *testing.T) {
@@ -87,7 +71,6 @@
 		assert.True(t, removed)
 		assert.Empty(t, tree.Hash())
 	}
->>>>>>> b6beeca8
 }
 
 // Test_ReferenceSingleEntry we construct a tree with a single key-value pair
@@ -99,18 +82,11 @@
 		key := []byte{22, 83}                                                                  // key: 00010110 01010011
 		expectedRootHash := "3c4fd8e7bc5572d708d7ccab0a9ee06f74aac780e68c68d0b629ecb58a1fdf9d" // from python reference impl
 
-<<<<<<< HEAD
-		tree := NewTree()
-		existed, err := tree.Put(key, val)
-		assert.NoError(t, err)
-		assert.False(t, existed)
-=======
 		tree, err := NewTree(len(key))
 		assert.NoError(t, err)
 		replaced, err := tree.Put(key, val)
 		assert.NoError(t, err)
 		assert.False(t, replaced)
->>>>>>> b6beeca8
 		require.Equal(t, expectedRootHash, hex.EncodeToString(tree.Hash()))
 	})
 
@@ -118,18 +94,11 @@
 		key, _ := hex.DecodeString("1b30482d4dc8c1a8d846d05765c03a33f0267b56b9a7be8defe38958f89c95fc")
 		expectedRootHash := "10eb7e9ffa397651acc2faf8a3c56207914418ca02ff9f39694effaf83d261e0" // from python reference impl
 
-<<<<<<< HEAD
-		tree := NewTree()
-		existed, err := tree.Put(key, val)
-		assert.NoError(t, err)
-		assert.False(t, existed)
-=======
 		tree, err := NewTree(len(key))
 		assert.NoError(t, err)
 		replaced, err := tree.Put(key, val)
 		assert.NoError(t, err)
 		assert.False(t, replaced)
->>>>>>> b6beeca8
 		require.Equal(t, expectedRootHash, hex.EncodeToString(tree.Hash()))
 	})
 
@@ -140,185 +109,6 @@
 		for i := 1; i <= 256; i++ {
 			key = append(key, k...)
 		}
-<<<<<<< HEAD
-
-		expectedRootHash := "80ae4aaff2f9cc82e56968db6c313a578b07723701e6fd745f256b30fac496bf" // from python reference impl
-		tree := NewTree()
-		existed, err := tree.Put(key, val)
-		assert.NoError(t, err)
-		assert.False(t, existed)
-		require.Equal(t, expectedRootHash, hex.EncodeToString(tree.Hash()))
-	})
-}
-
-// Test_2EntryTree we construct a tree with a 2 key-value pairs and compare
-// its hash to a pre-computed value from a python reference implementation.
-func Test_2EntryTree(t *testing.T) {
-	key0 := []byte{20, 3}   // 00010100 00000011
-	key1 := []byte{23, 252} // 00010111 11111100
-	val0, _ := hex.DecodeString("62b0326507ebce9d4a242908d20559")
-	val1, _ := hex.DecodeString("bab02e6213dfad3546aa473922bba0")
-	expectedRootHash := "7f372aca94b91a527539967ba966c3a91c91e97b265fc4830801b4bcca01b06e" // from python reference impl
-
-	tree := NewTree()
-	replaced, err := tree.Put(key0, val0)
-	require.False(t, replaced)
-	require.NoError(t, err)
-	replaced, err = tree.Put(key1, val1)
-	require.False(t, replaced)
-	require.NoError(t, err)
-	require.Equal(t, expectedRootHash, hex.EncodeToString(tree.Hash()))
-}
-
-// Test_KeyValuesAreSafeFromExternalModification verifies that the
-// tree implementation is _not_ vulnerable to the slices of the key-value
-// pair being modified in-place _after_ addition to the tree.
-func Test_KeyValuesAreSafeFromExternalModification(t *testing.T) {
-	// we re-use the same key-value pairs as in Test_2EntryTree:
-	key0 := []byte{20, 3}   // 00010100 00000011
-	key1 := []byte{23, 252} // 00010111 11111100
-	val0, _ := hex.DecodeString("62b0326507ebce9d4a242908d20559")
-	val1, _ := hex.DecodeString("bab02e6213dfad3546aa473922bba0")
-	expectedRootHash := "7f372aca94b91a527539967ba966c3a91c91e97b265fc4830801b4bcca01b06e" // from python reference impl
-
-	// we now put the key-value pairs into a tree,
-	// but overwrite the key and value slices right after
-	postKey := []byte{255, 255}
-	postVal, _ := hex.DecodeString("1b30482d4dc8c1a8d846d05765c03a")
-	tree := NewTree()
-	replaced, err := tree.Put(key0, val0)
-	require.False(t, replaced)
-	require.NoError(t, err)
-	copy(key0, postKey)
-	copy(val0, postVal)
-	replaced, err = tree.Put(key1, val1)
-	require.False(t, replaced)
-	require.NoError(t, err)
-	copy(key1, postKey)
-	copy(val1, postVal)
-
-	// (key1, val1) and (key2, val2) should now contain the same data as (postKey, postVal)
-	require.Equal(t, postKey, key0)
-	require.Equal(t, postVal, val0)
-	require.Equal(t, postKey, key1)
-	require.Equal(t, postVal, val1)
-	// but the tree's root hash should still be the expected value:
-	require.Equal(t, expectedRootHash, hex.EncodeToString(tree.Hash()))
-}
-
-// Test_KeyLengthChecked verifies that the Tree implementation checks that
-// * the key length is between 1 and 8192 bytes
-// * all keys have the4 same length
-func Test_KeyLengthChecked(t *testing.T) {
-	val, _ := hex.DecodeString("bab02e6213dfad3546aa473922bba0")
-
-	t.Run("nil key", func(t *testing.T) {
-		tree := NewTree()
-		_, err := tree.Put(nil, val)
-		assert.ErrorIs(t, err, ErrorIncompatibleKeyLength)
-	})
-
-	t.Run("empty key", func(t *testing.T) {
-		tree := NewTree()
-		_, err := tree.Put([]byte{}, val)
-		assert.ErrorIs(t, err, ErrorIncompatibleKeyLength)
-	})
-
-	t.Run("1-byte key", func(t *testing.T) {
-		key := make([]byte, 1)
-		tree := NewTree()
-		_, err := tree.Put(key, val)
-		assert.NoError(t, err)
-	})
-
-	t.Run("8192-byte key", func(t *testing.T) {
-		key := make([]byte, maxKeyLength)
-		tree := NewTree()
-		_, err := tree.Put(key, val)
-		assert.NoError(t, err)
-	})
-
-	t.Run("key too long", func(t *testing.T) {
-		key := make([]byte, maxKeyLength+1)
-		tree := NewTree()
-		_, err := tree.Put(key, val)
-		assert.ErrorIs(t, err, ErrorIncompatibleKeyLength)
-	})
-}
-
-// Test_DifferentLengthKeys verifies that the Tree refuses to add entries
-// with different key length
-func Test_DifferentLengthKeys(t *testing.T) {
-	key1 := make([]byte, 17) // 00...0
-	val1, _ := hex.DecodeString("bab02e6213dfad3546aa473922bba0")
-
-	key2 := make([]byte, 18)
-	key2[0] = byte(1) // 10...0
-	val2, _ := hex.DecodeString("62b0326507ebce9d4a242908d20559")
-
-	tree := NewTree()
-	_, err := tree.Put(key1, val1)
-	assert.NoError(t, err)
-	_, err = tree.Put(key2, val2)
-	assert.ErrorIs(t, err, ErrorVariableKeyLengths)
-}
-
-// Test_Size checks the tree's size computation
-func Test_Size(t *testing.T) {
-	// random key-value pairs (collisions are unlikely enough to never happen)
-	key1, val1 := randomKeyValuePair(32, 128)
-	key2, val2a := randomKeyValuePair(32, 128)
-	_, val2b := randomKeyValuePair(32, 128)
-	key3, val3 := randomKeyValuePair(32, 128)
-	unknownKey, _ := randomKeyValuePair(32, 128)
-
-	tree := NewTree()
-	replaced, err := tree.Put(key1, val1) // add key-value pair with new key
-	assert.NoError(t, err)
-	assert.False(t, replaced)
-	assert.Equal(t, uint64(1), tree.Size())
-
-	replaced, err = tree.Put(key2, val2a) // add key-value pair with new key
-	assert.NoError(t, err)
-	assert.False(t, replaced)
-	assert.Equal(t, uint64(2), tree.Size())
-
-	replaced, err = tree.Put(key2, val2b) // overwrite value of existing key
-	assert.NoError(t, err)
-	assert.True(t, replaced)
-	assert.Equal(t, uint64(2), tree.Size())
-
-	replaced, err = tree.Put(key3, val3) // add key-value pair with new key
-	assert.NoError(t, err)
-	assert.False(t, replaced)
-	assert.Equal(t, uint64(3), tree.Size())
-
-	removed := tree.Del(key2) // remove existing key-value pair
-	assert.True(t, removed)
-	assert.Equal(t, uint64(2), tree.Size())
-
-	removed = tree.Del(unknownKey) // remove unknown key-value pair
-	assert.False(t, removed)
-	assert.Equal(t, uint64(2), tree.Size())
-
-	removed = tree.Del(key1) // remove existing key-value pair
-	assert.True(t, removed)
-	assert.Equal(t, uint64(1), tree.Size())
-
-	removed = tree.Del(key1) // repeated removal should be no-op
-	assert.False(t, removed)
-	assert.Equal(t, uint64(1), tree.Size())
-
-	removed = tree.Del(key3) // remove existing key-value pair
-	assert.True(t, removed)
-	assert.Equal(t, uint64(0), tree.Size())
-}
-
-// TestTreeSingle verifies addition, retrieval and deletion operations
-// of a _single_ key-value pair to an otherwise empty tree.
-func TestTreeSingle(t *testing.T) {
-=======
->>>>>>> b6beeca8
 
 		expectedRootHash := "80ae4aaff2f9cc82e56968db6c313a578b07723701e6fd745f256b30fac496bf" // from python reference impl
 		tree, err := NewTree(len(key))
@@ -449,17 +239,10 @@
 	for i := 0; i < TreeTestLength; i++ {
 		// insert a random key with a random value and make sure it didn't
 		// exist yet; collisions are unlikely enough to never happen
-<<<<<<< HEAD
-		key, val := randomKeyValuePair(32, 128)
-		existed, err := tree.Put(key, val)
-		assert.NoError(t, err)
-		assert.False(t, existed)
-=======
 		key, val := randomKeyValuePair(keyLength, 128)
 		replaced, err := tree.Put(key, val)
 		assert.NoError(t, err)
 		assert.False(t, replaced)
->>>>>>> b6beeca8
 
 		// retrieve the value again, check it as successful and the same
 		out, retrieved := tree.Get(key)
@@ -491,11 +274,7 @@
 	keys := make([][]byte, 0, TreeTestLength)
 	vals := make([][]byte, 0, TreeTestLength)
 	for i := 0; i < TreeTestLength; i++ {
-<<<<<<< HEAD
-		key, val := randomKeyValuePair(32, 128)
-=======
 		key, val := randomKeyValuePair(keyLength, 128)
->>>>>>> b6beeca8
 		keys = append(keys, key)
 		vals = append(vals, val)
 	}
@@ -503,15 +282,9 @@
 	// insert key-value pairs and ensure there are no collisions
 	for i, key := range keys {
 		val := vals[i]
-<<<<<<< HEAD
-		existed, err := tree.Put(key, val)
-		assert.NoError(t, err)
-		assert.False(t, existed)
-=======
-		replaced, err := tree.Put(key, val)
-		assert.NoError(t, err)
-		assert.False(t, replaced)
->>>>>>> b6beeca8
+		replaced, err := tree.Put(key, val)
+		assert.NoError(t, err)
+		assert.False(t, replaced)
 	}
 
 	// retrieve all key-value pairs, ensure they are found and are correct
@@ -556,15 +329,9 @@
 	// insert all key-value paris into the first tree
 	for _, key := range keys {
 		val := vals[string(key)]
-<<<<<<< HEAD
-		existed, err := tree1.Put(key, val)
-		assert.NoError(t, err)
-		require.False(t, existed)
-=======
 		replaced, err := tree1.Put(key, val)
 		assert.NoError(t, err)
 		require.False(t, replaced)
->>>>>>> b6beeca8
 	}
 
 	// shuffle the keys and insert them with random order into the second tree
@@ -581,15 +348,9 @@
 
 	for _, key := range keys {
 		val := vals[string(key)]
-<<<<<<< HEAD
-		existed, err := tree2.Put(key, val)
-		assert.NoError(t, err)
-		require.False(t, existed)
-=======
 		replaced, err := tree2.Put(key, val)
 		assert.NoError(t, err)
 		require.False(t, replaced)
->>>>>>> b6beeca8
 	}
 
 	// make sure the tree hashes were the same, in spite of random order
