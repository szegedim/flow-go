--- conflicted
+++ resolved
@@ -3,31 +3,18 @@
 package merkle
 
 import (
-<<<<<<< HEAD
 	"bytes"
 	"errors"
+	"fmt"
 
 	"github.com/onflow/flow-go/ledger/common/bitutils"
 	"golang.org/x/crypto/blake2b"
 )
 
 var (
-	ErrorIncompatibleKeyLength = errors.New("only non-empty keys with up to 8192 bytes are supported")
-	ErrorVariableKeyLengths    = errors.New("only keys with uniform lengths are supported")
-)
-
-=======
-	"errors"
-	"fmt"
-
-	"github.com/onflow/flow-go/ledger/common/bitutils"
-)
-
-var (
 	ErrorIncompatibleKeyLength = errors.New("key has incompatible size")
 )
 
->>>>>>> b6beeca8
 // maxKeyLength in bytes:
 // For any key, we need to ensure that the entire path can be stored in a short node.
 // A short node stores the _number of bits_ for the path segment it represents in 2 bytes.
@@ -53,23 +40,6 @@
 //  * Without any stored elements, there exists no root vertex in this data model,
 //    and we set `root` to nil.
 type Tree struct {
-<<<<<<< HEAD
-	pathLength int
-	size       uint64
-	root       node
-}
-
-// NewTree creates a new empty patricia merkle tree.
-func NewTree() *Tree {
-	return &Tree{}
-}
-
-// Size returns the number of stored key-value pairs
-func (t *Tree) Size() uint64 {
-	return t.size
-}
-
-=======
 	keyLength int
 	root      node
 }
@@ -88,7 +58,6 @@
 	}, nil
 }
 
->>>>>>> b6beeca8
 // Put stores the given value in the trie under the given key. If the key
 // already exists, it will replace the value and return true. All inputs
 // are internally stored and copied where necessary, thereby allowing
@@ -98,30 +67,6 @@
 //  * (true, nil):  key-value pair is stored; key existed prior to update and the old
 //                  value was overwritten
 //  * (false, error): with possible error returns
-<<<<<<< HEAD
-//    - ErrorIncompatibleKeyLength if `key` is empty, or exceeds the max supported length of 8192 bytes.
-//    - ErrorVariableKeyLengths if the provided key length is _different_ than previously stored elements.
-//    No other errors are returned.
-func (t *Tree) Put(key []byte, val []byte) (bool, error) {
-	if t.size == 0 { // empty key-value store
-		l := len(key)
-		if l < 1 || maxKeyLength < l {
-			return false, ErrorIncompatibleKeyLength
-		}
-		t.pathLength = len(key)
-		t.size = 1
-		return t.unsafePut(key, val), nil
-	}
-
-	// for non-empty key-value store: enforce that all keys have identical length
-	if len(key) != t.pathLength {
-		return false, ErrorVariableKeyLengths
-	}
-	replaced := t.unsafePut(key, val)
-	if !replaced {
-		t.size++
-	}
-=======
 //    - ErrorIncompatibleKeyLength if `key` has different length than the pre-configured value
 //    No other errors are returned.
 func (t *Tree) Put(key []byte, val []byte) (bool, error) {
@@ -129,7 +74,6 @@
 		return false, fmt.Errorf("trie is configured for key length of %d bytes, but got key with length %d: %w", t.keyLength, len(key), ErrorIncompatibleKeyLength)
 	}
 	replaced := t.unsafePut(key, val)
->>>>>>> b6beeca8
 	return replaced, nil
 }
 
@@ -158,11 +102,7 @@
 		// just pick the next node based on whether the bit is set or not
 		case *full:
 			// if the bit is 0, we go left; otherwise (bit value 1), we go right
-<<<<<<< HEAD
-			if bitutils.Bit(key, index) == 0 {
-=======
 			if bitutils.ReadBit(key, index) == 0 {
->>>>>>> b6beeca8
 				cur = &n.left
 			} else {
 				cur = &n.right
@@ -180,11 +120,7 @@
 			commonCount := 0
 			shortPathCount := n.count
 			for i := 0; i < shortPathCount; i++ {
-<<<<<<< HEAD
-				if bitutils.Bit(key, i+index) != bitutils.Bit(n.path, i) {
-=======
 				if bitutils.ReadBit(key, i+index) != bitutils.ReadBit(n.path, i) {
->>>>>>> b6beeca8
 					break
 				}
 				commonCount++
@@ -203,11 +139,7 @@
 			if commonCount > 0 {
 				commonPath := bitutils.MakeBitVector(commonCount)
 				for i := 0; i < commonCount; i++ {
-<<<<<<< HEAD
-					bitutils.SetBit(commonPath, i, bitutils.Bit(key, i+index))
-=======
 					bitutils.WriteBit(commonPath, i, bitutils.ReadBit(key, i+index))
->>>>>>> b6beeca8
 				}
 				commonNode := &short{count: commonCount, path: commonPath}
 				*cur = commonNode
@@ -221,11 +153,7 @@
 			var remain *node
 			splitNode := &full{}
 			*cur = splitNode
-<<<<<<< HEAD
-			if bitutils.Bit(n.path, commonCount) == 1 {
-=======
 			if bitutils.ReadBit(n.path, commonCount) == 1 {
->>>>>>> b6beeca8
 				cur = &splitNode.left
 				remain = &splitNode.right
 			} else {
@@ -242,11 +170,7 @@
 			if remainCount > 0 {
 				remainPath := bitutils.MakeBitVector(remainCount)
 				for i := 0; i < remainCount; i++ {
-<<<<<<< HEAD
-					bitutils.SetBit(remainPath, i, bitutils.Bit(n.path, i+commonCount+1))
-=======
 					bitutils.WriteBit(remainPath, i, bitutils.ReadBit(n.path, i+commonCount+1))
->>>>>>> b6beeca8
 				}
 				remainNode := &short{count: remainCount, path: remainPath}
 				*remain = remainNode
@@ -278,11 +202,7 @@
 			finalCount := totalCount - index
 			finalPath := bitutils.MakeBitVector(finalCount)
 			for i := 0; i < finalCount; i++ {
-<<<<<<< HEAD
-				bitutils.SetBit(finalPath, i, bitutils.Bit(key, index+i))
-=======
 				bitutils.WriteBit(finalPath, i, bitutils.ReadBit(key, index+i))
->>>>>>> b6beeca8
 			}
 			finalNode := &short{count: finalCount, path: []byte(finalPath)}
 			*cur = finalNode
@@ -297,16 +217,11 @@
 // Get will retrieve the value associated with the given key. It returns true
 // if the key was found and false otherwise.
 func (t *Tree) Get(key []byte) ([]byte, bool) {
-<<<<<<< HEAD
-	if t.size == 0 || t.pathLength != len(key) {
-=======
 	if t.root == nil || t.keyLength != len(key) {
->>>>>>> b6beeca8
 		return nil, false
 	}
 	return t.unsafeGet(key)
 }
-<<<<<<< HEAD
 
 // unsafeGet retrieves the value associated with the given key. It returns true
 // if the key was found and false otherwise.
@@ -324,7 +239,7 @@
 		// bit, so go left or right depending on whether it's set or not
 		case *full:
 			// forward pointer and index to the correct child
-			if bitutils.Bit(key, index) == 0 {
+			if bitutils.ReadBit(key, index) == 0 {
 				cur = &n.left
 			} else {
 				cur = &n.right
@@ -338,7 +253,7 @@
 		case *short:
 			// if any part of the path doesn't match, key doesn't exist
 			for i := 0; i < n.count; i++ {
-				if bitutils.Bit(key, i+index) != bitutils.Bit(n.path, i) {
+				if bitutils.ReadBit(key, i+index) != bitutils.ReadBit(n.path, i) {
 					return nil, false
 				}
 			}
@@ -375,16 +290,6 @@
 
 	// and we start at a zero index in the path
 	index := 0
-=======
-
-// unsafeGet retrieves the value associated with the given key. It returns true
-// if the key was found and false otherwise.
-// UNSAFE:
-//  * all keys must have identical lengths, which is not checked here.
-func (t *Tree) unsafeGet(key []byte) ([]byte, bool) {
-	cur := &t.root // start at the root
-	index := 0     // and we start at a zero index in the path
->>>>>>> b6beeca8
 
 	// init proof params
 	hashValues := make([][]byte, 0)
@@ -397,42 +302,29 @@
 		// if we have a full node, we can follow the path for at least one more
 		// bit, so go left or right depending on whether it's set or not
 		case *full:
-<<<<<<< HEAD
 			var neighbour node
 			// forward pointer and index to the correct child
 			if bitutils.Bit(key, index) == 0 {
 				neighbour = n.right
-=======
-			// forward pointer and index to the correct child
-			if bitutils.ReadBit(key, index) == 0 {
->>>>>>> b6beeca8
 				cur = &n.left
 			} else {
 				neighbour = n.left
 				cur = &n.right
 			}
 
-<<<<<<< HEAD
 			shortCounts = append(shortCounts, 0)
 			hashValues = append(hashValues, neighbour.Hash())
 
 			index++
 			continue ProveLoop
-=======
-			index++
-			continue GetLoop
->>>>>>> b6beeca8
-
-		// if we have a short path, we can only follow the short node if
-		// its paths has all bits in common with the key we are retrieving
+
+		// if we have a short path, we can only follow the path if we have all
+		// of the short node path in common with the key
 		case *short:
+
 			// if any part of the path doesn't match, key doesn't exist
 			for i := 0; i < n.count; i++ {
-<<<<<<< HEAD
 				if bitutils.Bit(key, i+index) != bitutils.Bit(n.path, i) {
-=======
-				if bitutils.ReadBit(key, i+index) != bitutils.ReadBit(n.path, i) {
->>>>>>> b6beeca8
 					return nil, false
 				}
 			}
@@ -447,15 +339,11 @@
 
 		// if we have a leaf, we found the key, return value and true
 		case *leaf:
-<<<<<<< HEAD
 			return &Proof{
 				Key:           key[:],
 				ShortCounts:   shortCounts,
 				InterimHashes: hashValues,
 			}, true
-=======
-			return n.val, true
->>>>>>> b6beeca8
 
 		// if we have a nil node, key doesn't exist, return nil and false
 		case nil:
@@ -470,21 +358,10 @@
 // will be deleted or merged, which keeps the trie deterministic regardless of
 // insertion and deletion orders.
 func (t *Tree) Del(key []byte) bool {
-<<<<<<< HEAD
-	if t.size == 0 || t.pathLength != len(key) {
-		return false
-	}
-	deleted := t.unsafeDel(key)
-	if deleted {
-		t.size--
-	}
-	return deleted
-=======
 	if t.root == nil || t.keyLength != len(key) {
 		return false
 	}
 	return t.unsafeDel(key)
->>>>>>> b6beeca8
 }
 
 // unsafeDel removes the value associated with the given key from the patricia
@@ -519,11 +396,7 @@
 			last = cur
 
 			// forward pointer and index to the correct child
-<<<<<<< HEAD
-			if bitutils.Bit(key, index) == 0 {
-=======
 			if bitutils.ReadBit(key, index) == 0 {
->>>>>>> b6beeca8
 				cur = &n.left
 			} else {
 				cur = &n.right
@@ -542,11 +415,7 @@
 
 			// if the path doesn't match at any point, we can't find the node
 			for i := 0; i < n.count; i++ {
-<<<<<<< HEAD
-				if bitutils.Bit(key, i+index) != bitutils.Bit(n.path, i) {
-=======
 				if bitutils.ReadBit(key, i+index) != bitutils.ReadBit(n.path, i) {
->>>>>>> b6beeca8
 					return false
 				}
 			}
@@ -589,17 +458,10 @@
 	var n *short
 	newPath := bitutils.MakeBitVector(1)
 	if f.left != nil {
-<<<<<<< HEAD
-		bitutils.SetBit(newPath, 0, 0)
-		n = &short{count: 1, path: newPath, child: f.left}
-	} else {
-		bitutils.SetBit(newPath, 0, 1)
-=======
 		bitutils.ClearBit(newPath, 0)
 		n = &short{count: 1, path: newPath, child: f.left}
 	} else {
 		bitutils.SetBit(newPath, 0)
->>>>>>> b6beeca8
 		n = &short{count: 1, path: newPath, child: f.right}
 	}
 	*last = n
@@ -624,16 +486,10 @@
 }
 
 // Hash returns the root hash of this patricia merkle tree.
-<<<<<<< HEAD
-func (t *Tree) Hash() []byte {
-	if t.size == 0 {
-		return []byte{14, 87, 81, 192, 38, 229, 67, 178, 232, 171, 46, 176, 96, 153, 218, 161, 209, 229, 223, 71, 119, 143, 119, 135, 250, 171, 69, 205, 241, 47, 227, 168}
-=======
 // Per convention, an empty trie has an empty hash.
 func (t *Tree) Hash() []byte {
 	if t.root == nil {
 		return []byte{}
->>>>>>> b6beeca8
 	}
 	return t.root.Hash()
 }
@@ -643,22 +499,14 @@
 	totalCount := p.count + c.count
 	totalPath := bitutils.MakeBitVector(totalCount)
 	for i := 0; i < p.count; i++ {
-<<<<<<< HEAD
-		bitutils.SetBit(totalPath, i, bitutils.Bit(p.path, i))
-	}
-	for i := 0; i < c.count; i++ {
-		bitutils.SetBit(totalPath, i+p.count, bitutils.Bit(c.path, i))
-=======
 		bitutils.WriteBit(totalPath, i, bitutils.ReadBit(p.path, i))
 	}
 	for i := 0; i < c.count; i++ {
 		bitutils.WriteBit(totalPath, i+p.count, bitutils.ReadBit(c.path, i))
->>>>>>> b6beeca8
 	}
 	p.count = totalCount
 	p.path = totalPath
 	p.child = c.child
-<<<<<<< HEAD
 }
 
 type Proof struct {
@@ -718,6 +566,4 @@
 		return false
 	}
 	return true
-=======
->>>>>>> b6beeca8
 }