--- conflicted
+++ resolved
@@ -2,6 +2,7 @@
 
 import (
 	"errors"
+
 	"testing"
 
 	"github.com/dgraph-io/badger/v2"
@@ -26,13 +27,7 @@
 		store := badgerstorage.NewPayloads(db, index, guarantees, seals, receipts, results)
 
 		blockID := unittest.IdentifierFixture()
-<<<<<<< HEAD
-		expected := unittest.PayloadFixture()
-		expected.Receipts = make([]*flow.ExecutionReceiptMeta, 0)
-		expected.Results = make([]*flow.ExecutionResult, 0)
-=======
 		expected := unittest.PayloadFixture(unittest.WithAllTheFixins)
->>>>>>> c585eb18
 
 		// store payload
 		err := store.Store(blockID, &expected)
@@ -41,42 +36,11 @@
 		// fetch payload
 		payload, err := store.ByBlockID(blockID)
 		require.NoError(t, err)
-		require.Equal(t, expected.Hash(), payload.Hash())
-	})
-}
-
-<<<<<<< HEAD
-func TestPayloadStoreERAlreadyIncluded(t *testing.T) {
-	unittest.RunWithBadgerDB(t, func(db *badger.DB) {
-		metrics := metrics.NewNoopCollector()
-
-		index := badgerstorage.NewIndex(metrics, db)
-		seals := badgerstorage.NewSeals(metrics, db)
-		guarantees := badgerstorage.NewGuarantees(metrics, db)
-		results := badgerstorage.NewExecutionResults(metrics, db)
-		receipts := badgerstorage.NewExecutionReceipts(metrics, db, results)
-		store := badgerstorage.NewPayloads(db, index, guarantees, seals, receipts, results)
-
-		result := unittest.ExecutionResultFixture()
-		receipt1 := unittest.ExecutionReceiptFixture(unittest.WithResult(result))
-		payload1 := unittest.PayloadFixture()
-		payload1.Receipts = []*flow.ExecutionReceiptMeta{receipt1.Meta()}
-		payload1.Results = []*flow.ExecutionResult{result}
-		err := store.Store(unittest.IdentifierFixture(), payload1)
-		require.NoError(t, err)
-
-		receipt2 := unittest.ExecutionReceiptFixture(unittest.WithResult(result))
-		payload2 := unittest.PayloadFixture()
-		payload2.Receipts = []*flow.ExecutionReceiptMeta{receipt2.Meta()}
-		err = store.Store(unittest.IdentifierFixture(), payload2)
-		require.NoError(t, err)
+		require.Equal(t, &expected, payload)
 	})
 }
 
 func TestPayloadRetreiveWithoutStore(t *testing.T) {
-=======
-func TestPayloadRetrieveWithoutStore(t *testing.T) {
->>>>>>> c585eb18
 	unittest.RunWithBadgerDB(t, func(db *badger.DB) {
 		metrics := metrics.NewNoopCollector()
 
