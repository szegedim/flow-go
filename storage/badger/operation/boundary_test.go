--- conflicted
+++ resolved
@@ -17,13 +17,8 @@
 	unittest.RunWithDB(t, func(db *badger.DB) {
 		boundary := uint64(1337)
 
-<<<<<<< HEAD
-		err := db.Update(InsertNewBoundary(boundary))
+		err := db.Update(InsertBoundary(boundary))
 		require.Nil(t, err)
-=======
-	err = db.Update(InsertBoundary(boundary))
-	require.Nil(t, err)
->>>>>>> f09882ed
 
 		var retrieved uint64
 		err = db.View(RetrieveBoundary(&retrieved))
