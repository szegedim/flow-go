// (c) 2019 Dapper Labs - ALL RIGHTS RESERVED

package operation

import (
	"testing"

	"github.com/dgraph-io/badger/v2"
	"github.com/stretchr/testify/assert"
	"github.com/stretchr/testify/require"

	"github.com/dapperlabs/flow-go/model/flow"
	"github.com/dapperlabs/flow-go/utils/unittest"
)

func TestCollections(t *testing.T) {
	unittest.RunWithBadgerDB(t, func(db *badger.DB) {
		expected := unittest.CollectionFixture(2).Light()

		t.Run("Retrieve nonexistant", func(t *testing.T) {
			var actual flow.LightCollection
			err := db.View(RetrieveCollection(expected.ID(), &actual))
			assert.Error(t, err)
		})

<<<<<<< HEAD
		t.Run("Persist", func(t *testing.T) {
			err := db.Update(InsertCollection(expected))
=======
		t.Run("Save", func(t *testing.T) {
			err := db.Update(InsertCollection(&expected))
>>>>>>> 21482e79
			require.NoError(t, err)

			var actual flow.LightCollection
			err = db.View(RetrieveCollection(expected.ID(), &actual))
			assert.NoError(t, err)

			assert.Equal(t, expected, actual)
		})

		t.Run("Remove", func(t *testing.T) {
			err := db.Update(RemoveCollection(expected.ID()))
			require.NoError(t, err)

			var actual flow.LightCollection
			err = db.View(RetrieveCollection(expected.ID(), &actual))
			assert.Error(t, err)
		})
	})
}<|MERGE_RESOLUTION|>--- conflicted
+++ resolved
@@ -23,13 +23,8 @@
 			assert.Error(t, err)
 		})
 
-<<<<<<< HEAD
-		t.Run("Persist", func(t *testing.T) {
-			err := db.Update(InsertCollection(expected))
-=======
 		t.Run("Save", func(t *testing.T) {
 			err := db.Update(InsertCollection(&expected))
->>>>>>> 21482e79
 			require.NoError(t, err)
 
 			var actual flow.LightCollection
