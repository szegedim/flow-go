--- conflicted
+++ resolved
@@ -31,33 +31,25 @@
 // VerifyGuaranteePayload verifies that the candidate collection IDs
 // don't exist in any ancestor block.
 func VerifyGuaranteePayload(height uint64, blockID flow.Identifier, guaranteeIDs []flow.Identifier) func(*badger.Txn) error {
-<<<<<<< HEAD
 	// TODO: Currently Hard coded to only checking the last 10 blocks
 	limit := uint64(0)
 	if height > 10 {
 		limit = height - 10
 	}
-	return iterate(makePrefix(codeIndexGuarantee, height), makePrefix(codeIndexGuarantee, limit), validatepayload(blockID, guaranteeIDs))
-=======
-	start, end := payloadIterRange(codeIndexGuarantee, height, 0)
+	start, end := payloadIterRange(codeIndexGuarantee, height, limit)
 	return iterate(start, end, validatepayload(blockID, guaranteeIDs))
->>>>>>> 62622d44
 }
 
 // CheckGuaranteePayload populates `invalidIDs` with any IDs in the candidate
 // set that already exist in an ancestor block.
 func CheckGuaranteePayload(height uint64, blockID flow.Identifier, candidateIDs []flow.Identifier, invalidIDs *map[flow.Identifier]struct{}) func(*badger.Txn) error {
-<<<<<<< HEAD
 	// TODO: Currently Hard coded to only checking the last 10 blocks
 	limit := uint64(0)
 	if height > 10 {
 		limit = height - 10
 	}
-	return iterate(makePrefix(codeIndexGuarantee, height), makePrefix(codeIndexGuarantee, limit), searchduplicates(blockID, candidateIDs, invalidIDs))
-=======
-	start, end := payloadIterRange(codeIndexGuarantee, height, 0)
+	start, end := payloadIterRange(codeIndexGuarantee, height, limit)
 	return iterate(start, end, searchduplicates(blockID, candidateIDs, invalidIDs))
->>>>>>> 62622d44
 }
 
 // FindDescendants uses guarantee payload index to find all the incorporated descendants for a given block.
