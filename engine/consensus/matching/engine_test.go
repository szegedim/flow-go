--- conflicted
+++ resolved
@@ -78,7 +78,6 @@
 	ms.receiptValidator = &mockmodule.ReceiptValidator{}
 
 	ms.matching = &Engine{
-<<<<<<< HEAD
 		unit:                      unit,
 		log:                       log,
 		engineMetrics:             metrics,
@@ -86,7 +85,7 @@
 		metrics:                   metrics,
 		state:                     ms.State,
 		receiptRequester:          ms.requester,
-		resultsDB:                 ms.ResultsDB,
+		receiptsDB:                ms.ReceiptsDB,
 		headersDB:                 ms.HeadersDB,
 		indexDB:                   ms.IndexDB,
 		incorporatedResults:       ms.ResultsPL,
@@ -101,28 +100,6 @@
 		requestTracker:            NewRequestTracker(1, 3),
 		approvalRequestsThreshold: 10,
 		requiredChunkApprovals:    validation.DefaultRequiredChunkApprovals,
-=======
-		unit:                    unit,
-		log:                     log,
-		engineMetrics:           metrics,
-		mempool:                 metrics,
-		metrics:                 metrics,
-		state:                   ms.State,
-		requester:               ms.requester,
-		receiptsDB:              ms.ReceiptsDB,
-		headersDB:               ms.HeadersDB,
-		indexDB:                 ms.IndexDB,
-		incorporatedResults:     ms.ResultsPL,
-		receipts:                ms.ReceiptsPL,
-		approvals:               ms.ApprovalsPL,
-		seals:                   ms.SealsPL,
-		checkingSealing:         atomic.NewBool(false),
-		requestReceiptThreshold: 10,
-		maxResultsToRequest:     200,
-		assigner:                ms.Assigner,
-		requireApprovals:        true,
-		receiptValidator:        ms.receiptValidator,
->>>>>>> eadcbd25
 	}
 }
 
@@ -416,140 +393,6 @@
 	ms.Require().Error(err)
 }
 
-<<<<<<< HEAD
-// TestSealableResultsInvalidChunks tests that matching.Engine.sealableResults()
-// performs the following chunk checks on the result:
-//   * the number k of chunks in the execution result equals to
-//     the number of collections in the corresponding block _plus_ 1 (for system chunk)
-//   * for each index idx := 0, 1, ..., k
-//     there exists once chunk
-// Here we test that an IncorporatedResult with too _few_ chunks is not sealed and removed from the mempool
-func (ms *MatchingSuite) TestSealableResults_TooFewChunks() {
-	subgrph := ms.ValidSubgraphFixture()
-	chunks := subgrph.Result.Chunks
-	subgrph.Result.Chunks = chunks[0 : len(chunks)-2] // drop the last chunk
-	ms.AddSubgraphFixtureToMempools(subgrph)
-
-	// we expect business logic to remove the incorporated result with failed sub-graph check from mempool
-	ms.ResultsPL.On("Rem", unittest.EntityWithID(subgrph.IncorporatedResult.ID())).Return(true).Once()
-
-	results, err := ms.matching.sealableResults()
-	ms.Require().NoError(err)
-	ms.Assert().Empty(results, "should not select result with too many chunks")
-	ms.ResultsPL.AssertExpectations(ms.T()) // asserts that ResultsPL.Rem(incorporatedResult.ID()) was called
-}
-
-// TestSealableResults_TooManyChunks tests that matching.Engine.sealableResults()
-// performs the following chunk checks on the result:
-//   * the number k of chunks in the execution result equals to
-//     the number of collections in the corresponding block _plus_ 1 (for system chunk)
-//   * for each index idx := 0, 1, ..., k
-//     there exists once chunk
-// Here we test that an IncorporatedResult with too _many_ chunks is not sealed and removed from the mempool
-func (ms *MatchingSuite) TestSealableResults_TooManyChunks() {
-	subgrph := ms.ValidSubgraphFixture()
-	chunks := subgrph.Result.Chunks
-	subgrph.Result.Chunks = append(chunks, chunks[len(chunks)-1]) // duplicate the last entry
-	ms.AddSubgraphFixtureToMempools(subgrph)
-
-	// we expect business logic to remove the incorporated result with failed sub-graph check from mempool
-	ms.ResultsPL.On("Rem", unittest.EntityWithID(subgrph.IncorporatedResult.ID())).Return(true).Once()
-
-	results, err := ms.matching.sealableResults()
-	ms.Require().NoError(err)
-	ms.Assert().Empty(results, "should not select result with too few chunks")
-	ms.ResultsPL.AssertExpectations(ms.T()) // asserts that ResultsPL.Rem(incorporatedResult.ID()) was called
-}
-
-// TestSealableResults_InvalidChunks tests that matching.Engine.sealableResults()
-// performs the following chunk checks on the result:
-//   * the number k of chunks in the execution result equals to
-//     the number of collections in the corresponding block _plus_ 1 (for system chunk)
-//   * for each index idx := 0, 1, ..., k
-//     there exists once chunk
-// Here we test that an IncorporatedResult with
-//   * correct number of chunks
-//   * but one missing chunk and one duplicated chunk
-// is not sealed and removed from the mempool
-func (ms *MatchingSuite) TestSealableResults_InvalidChunks() {
-	subgrph := ms.ValidSubgraphFixture()
-	chunks := subgrph.Result.Chunks
-	chunks[len(chunks)-2] = chunks[len(chunks)-1] // overwrite second-last with last entry, which is now duplicated
-	// yet we have the correct number of elements in the chunk list
-	ms.AddSubgraphFixtureToMempools(subgrph)
-
-	// we expect business logic to remove the incorporated result with failed sub-graph check from mempool
-	ms.ResultsPL.On("Rem", unittest.EntityWithID(subgrph.IncorporatedResult.ID())).Return(true).Once()
-
-	results, err := ms.matching.sealableResults()
-	ms.Require().NoError(err)
-	ms.Assert().Empty(results, "should not select result with invalid chunk list")
-	ms.ResultsPL.AssertExpectations(ms.T()) // asserts that ResultsPL.Rem(incorporatedResult.ID()) was called
-}
-
-// TestSealableResults_NoPayload_MissingChunk tests that matching.Engine.sealableResults()
-// enforces the correct number of chunks for empty blocks, i.e. blocks with no payload:
-//  * execution receipt with missing system chunk should be rejected
-func (ms *MatchingSuite) TestSealableResults_NoPayload_MissingChunk() {
-	subgrph := ms.ValidSubgraphFixture()
-	subgrph.Block.Payload = nil                                                              // override block's payload to nil
-	subgrph.IncorporatedResult.IncorporatedBlockID = subgrph.Block.ID()                      // update block's ID
-	subgrph.IncorporatedResult.Result.BlockID = subgrph.Block.ID()                           // update block's ID
-	subgrph.IncorporatedResult.Result.Chunks = subgrph.IncorporatedResult.Result.Chunks[0:0] // empty chunk list
-	ms.AddSubgraphFixtureToMempools(subgrph)
-
-	// we expect business logic to remove the incorporated result with failed sub-graph check from mempool
-	ms.ResultsPL.On("Rem", unittest.EntityWithID(subgrph.IncorporatedResult.ID())).Return(true).Once()
-
-	// the result should not be matched
-	results, err := ms.matching.sealableResults()
-	ms.Require().NoError(err)
-	ms.Assert().Empty(results, "should not select result with invalid chunk list")
-	ms.ResultsPL.AssertExpectations(ms.T()) // asserts that ResultsPL.Rem(incorporatedResult.ID()) was called
-}
-
-// TestSealableResults_NoPayload_TooManyChunk tests that matching.Engine.sealableResults()
-// enforces the correct number of chunks for empty blocks, i.e. blocks with no payload:
-//  * execution receipt with more than one chunk should be rejected
-func (ms *MatchingSuite) TestSealableResults_NoPayload_TooManyChunk() {
-	subgrph := ms.ValidSubgraphFixture()
-	subgrph.Block.Payload = nil                                                              // override block's payload to nil
-	subgrph.IncorporatedResult.IncorporatedBlockID = subgrph.Block.ID()                      // update block's ID
-	subgrph.IncorporatedResult.Result.BlockID = subgrph.Block.ID()                           // update block's ID
-	subgrph.IncorporatedResult.Result.Chunks = subgrph.IncorporatedResult.Result.Chunks[0:2] // two chunks
-	ms.AddSubgraphFixtureToMempools(subgrph)
-
-	// we expect business logic to remove the incorporated result with failed sub-graph check from mempool
-	ms.ResultsPL.On("Rem", unittest.EntityWithID(subgrph.IncorporatedResult.ID())).Return(true).Once()
-
-	results, err := ms.matching.sealableResults()
-	ms.Require().NoError(err)
-	ms.Assert().Empty(results, "should not select result with invalid chunk list")
-	ms.ResultsPL.AssertExpectations(ms.T()) // asserts that ResultsPL.Rem(incorporatedResult.ID()) was called
-}
-
-// TestSealableResults_NoPayload_WrongIndexChunk tests that matching.Engine.sealableResults()
-// enforces the correct number of chunks for empty blocks, i.e. blocks with no payload:
-//  * execution receipt with a single chunk, but wrong chunk index, should be rejected
-func (ms *MatchingSuite) TestSealableResults_NoPayload_WrongIndexChunk() {
-	subgrph := ms.ValidSubgraphFixture()
-	subgrph.Block.Payload = nil                                                              // override block's payload to nil
-	subgrph.IncorporatedResult.IncorporatedBlockID = subgrph.Block.ID()                      // update block's ID
-	subgrph.IncorporatedResult.Result.BlockID = subgrph.Block.ID()                           // update block's ID
-	subgrph.IncorporatedResult.Result.Chunks = subgrph.IncorporatedResult.Result.Chunks[2:2] // chunk with chunkIndex == 2
-	ms.AddSubgraphFixtureToMempools(subgrph)
-
-	// we expect business logic to remove the incorporated result with failed sub-graph check from mempool
-	ms.ResultsPL.On("Rem", unittest.EntityWithID(subgrph.IncorporatedResult.ID())).Return(true).Once()
-
-	results, err := ms.matching.sealableResults()
-	ms.Require().NoError(err)
-	ms.Assert().Empty(results, "should not select result with invalid chunk list")
-	ms.ResultsPL.AssertExpectations(ms.T()) // asserts that ResultsPL.Rem(incorporatedResult.ID()) was called
-}
-
-=======
->>>>>>> eadcbd25
 // TestSealableResultsUnassignedVerifiers tests that matching.Engine.sealableResults():
 // only considers approvals from assigned verifiers
 func (ms *MatchingSuite) TestSealableResultsUnassignedVerifiers() {
