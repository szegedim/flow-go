package types

import (
<<<<<<< HEAD
	"github.com/dapperlabs/flow-go/crypto"
	"github.com/golang/protobuf/ptypes/timestamp"
=======
	"time"

	"github.com/dapperlabs/flow-go/model/flow"
>>>>>>> 0085484d
)

type Block struct {
	// specified
	View        uint64
	QC          *QuorumCertificate
<<<<<<< HEAD
	Height      uint64
	ChainID     string
	PayloadHash []byte
	Timestamp   *timestamp.Timestamp
}

func (b *Block) BlockMRH() []byte {
	alg, _ := crypto.NewHasher(crypto.SHA3_256)
	// TODO: will integrate other fields in the future
	msgHash := alg.ComputeHash(b.PayloadHash)
	return msgHash
=======
	PayloadHash []byte

	// configed
	Height  uint64
	ChainID string

	// autogenerated
	Timestamp time.Time
}

func (b Block) BlockMRH() flow.Identifier {
	panic("TODO")
}

func NewBlock(view uint64, qc *QuorumCertificate, payloadHash []byte, height uint64, chainID string) *Block {

	t := time.Now()

	return &Block{
		View:        view,
		QC:          qc,
		PayloadHash: payloadHash,
		Height:      height,
		ChainID:     chainID,
		Timestamp:   t,
	}
>>>>>>> 0085484d
}<|MERGE_RESOLUTION|>--- conflicted
+++ resolved
@@ -1,33 +1,15 @@
 package types
 
 import (
-<<<<<<< HEAD
-	"github.com/dapperlabs/flow-go/crypto"
-	"github.com/golang/protobuf/ptypes/timestamp"
-=======
 	"time"
 
 	"github.com/dapperlabs/flow-go/model/flow"
->>>>>>> 0085484d
 )
 
 type Block struct {
 	// specified
 	View        uint64
 	QC          *QuorumCertificate
-<<<<<<< HEAD
-	Height      uint64
-	ChainID     string
-	PayloadHash []byte
-	Timestamp   *timestamp.Timestamp
-}
-
-func (b *Block) BlockMRH() []byte {
-	alg, _ := crypto.NewHasher(crypto.SHA3_256)
-	// TODO: will integrate other fields in the future
-	msgHash := alg.ComputeHash(b.PayloadHash)
-	return msgHash
-=======
 	PayloadHash []byte
 
 	// configed
@@ -54,5 +36,4 @@
 		ChainID:     chainID,
 		Timestamp:   t,
 	}
->>>>>>> 0085484d
 }