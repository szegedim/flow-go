--- conflicted
+++ resolved
@@ -13,7 +13,6 @@
 	// If yes, a NewViewEvent will be returned
 	UpdateCurViewWithQC(qc *types.QuorumCertificate) (*types.NewViewEvent, bool)
 
-<<<<<<< HEAD
 	// UpdateCurViewWithBlock will check if the given block will allow PaceMaker to fast forward
 	// to the BlockProposal's view. If yes, the PaceMaker will update it's internal value for
 	// CurView and return a NewViewEvent.
@@ -21,15 +20,7 @@
 	// The parameter `nextPrimary` indicates to the PaceMaker whether or not this replica is the
 	// primary for the NEXT view (taking curView as reference).
 	// True corresponds to this replica being the next primary.
-	UpdateCurViewWithBlock(block *types.BlockProposal, nextPrimary bool) (*types.NewViewEvent, bool)
-=======
-	// UpdateCurViewWithBlock will check if the given block will allow PaceMaker to
-	// fast forward to the BlockProposal's view.
-	// If yes, a NewViewEvent will be returned.
-	// The parameter `isLeaderForNextView` is for PaceMaker to check whether it should
-	// stay at the current view if it's the next leader.
 	UpdateCurViewWithBlock(block *types.BlockProposal, isLeaderForNextView bool) (*types.NewViewEvent, bool)
->>>>>>> e3c40423
 
 	// OnTimeout is called when a timeout, which was previously created by the PaceMaker, has
 	// looped through the event loop.
