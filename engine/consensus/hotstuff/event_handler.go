--- conflicted
+++ resolved
@@ -111,21 +111,11 @@
 	// if the block is not for the current view, try to build QC from votes for this block
 	qc, built, err := e.voteAggregator.BuildQCOnReceivedBlock(proposal.Block)
 	if err != nil {
-<<<<<<< HEAD
-		switch {
-		case errors.Is(err, hotstuff.ErrInsufficientVotes):
-			// if we don't have enough votes to build QC for this block, proceed with block.qc instead
-			qc = proposal.Block.QC
-		default:
-			return fmt.Errorf("building qc for block failed: %w", err)
-		}
-=======
 		return fmt.Errorf("building qc for block failed: %w", err)
 	}
 	if !built {
 		// if we don't have enough votes to build QC for this block, proceed with block.qc instead
 		qc = proposal.Block.QC
->>>>>>> 1de7e434
 	}
 	// process the QC
 	return e.processQC(qc)
@@ -315,24 +305,12 @@
 // tryBuildQCForBlock checks whether there are enough votes to build a QC for the given block,
 // and process the QC if a QC was built.
 func (e *EventHandler) tryBuildQCForBlock(block *hotstuff.Block) error {
-<<<<<<< HEAD
-	qc, err := e.voteAggregator.BuildQCOnReceivedBlock(block)
-	if err != nil {
-		switch {
-		case errors.Is(err, hotstuff.ErrInsufficientVotes):
-			// if we don't have enough votes to build QC for this block:
-			return nil // nothing more to do for processing block
-		default:
-			return fmt.Errorf("building qc for block failed: %w", err)
-		}
-=======
 	qc, built, err := e.voteAggregator.BuildQCOnReceivedBlock(block)
 	if err != nil {
 		return fmt.Errorf("building qc for block failed: %w", err)
 	}
 	if !built {
 		return nil
->>>>>>> 1de7e434
 	}
 	return e.processQC(qc)
 }
@@ -359,22 +337,12 @@
 	// and check if we can build a QC with it.
 	qc, built, err := e.voteAggregator.StoreVoteAndBuildQC(vote, block)
 	if err != nil {
-<<<<<<< HEAD
-		switch {
-		case errors.Is(err, hotstuff.ErrInsufficientVotes):
-			// if we don't have enough votes to build QC for this block:
-			return nil // nothing more to do for processing vote
-		default:
-			return fmt.Errorf("building qc for block failed: %w", err)
-		}
-=======
 		return fmt.Errorf("building qc for block failed: %w", err)
 	}
 	// if we don't have enough votes to build QC for this block:
 	// nothing more to do for processing vote
 	if !built {
 		return nil
->>>>>>> 1de7e434
 	}
 
 	return e.processQC(qc)
