--- conflicted
+++ resolved
@@ -1,13 +1,7 @@
 package hotstuff
 
 import (
-<<<<<<< HEAD
 	"fmt"
-=======
-	"github.com/dapperlabs/flow-go/engine/consensus/hotstuff/types"
-	"github.com/dapperlabs/flow-go/model/flow"
-)
->>>>>>> a235d290
 
 	"github.com/dapperlabs/flow-go/engine/consensus/hotstuff/types"
 	"github.com/dapperlabs/flow-go/model/flow"
@@ -22,7 +16,6 @@
 // ValidateQC validates the QC
 // It doesn't validate the block that this QC is pointing to
 func (v *Validator) ValidateQC(qc *types.QuorumCertificate) error {
-<<<<<<< HEAD
 	// TODO: potentially can return a very long list. need to find a better way for verifying QC
 	stakedNodes, err := v.viewState.GetIdentitiesForBlockID(qc.BlockMRH)
 	if err != nil {
@@ -50,45 +43,49 @@
 	return nil
 }
 
-// ValidateBlock validates the block proposal
-// bp - the block proposal to be validated.
+// ValidateBlock validates the block header, returns the signer and a validated block proposal
+// bp - the block header to be validated.
 // parent - the parent of the block proposal.
-func (v *Validator) ValidateBlock(bp *types.BlockProposal, parent *types.BlockProposal) (*flow.Identity, error) {
+func (v *Validator) ValidateBlock(bh *types.BlockHeader, parent *types.BlockProposal) (*flow.Identity, *types.BlockProposal, error) {
 	// validate signature
-	signer, err := v.validateBlockSig(bp)
-	if err != nil {
-		return nil, err
+	signer, err := v.validateBlockSig(bh)
+	if err != nil {
+		return nil, nil, err
 	}
 
 	// validate the signer is the leader for that block
-	leaderID := v.viewState.LeaderForView(bp.View())
+	leaderID := v.viewState.LeaderForView(bh.View())
 	if leaderID.ID() != signer.ID() {
-		return nil, fmt.Errorf("invalid block. not from the leader: %v", bp.BlockMRH())
-	}
-
-	qc := bp.QC()
+		return nil, nil, fmt.Errorf("invalid block. not from the leader: %v", bh.BlockMRH())
+	}
+
+	qc := bh.QC()
 
 	// validate QC
 	err = v.ValidateQC(qc)
 	if err != nil {
-		return nil, err
+		return nil, nil, err
 	}
 
 	// validate block hash
 	if qc.BlockMRH != parent.BlockMRH() {
-		return nil, fmt.Errorf("invalid block. block must link to its parent. (qc: %x, parent: %x)", qc.BlockMRH, parent.BlockMRH())
+		return nil, nil, fmt.Errorf("invalid block. block must link to its parent. (qc: %x, parent: %x)", qc.BlockMRH, parent.BlockMRH())
 	}
 
 	// validate height
-	if bp.Height() != parent.Height()+1 {
-		return nil, fmt.Errorf("invalid block. block height must be 1 block higher than its parent. (block: %v, parent: %v)", bp.Height(), parent.Height())
+	if bh.Height() != parent.Height()+1 {
+		return nil, nil, fmt.Errorf("invalid block. block height must be 1 block higher than its parent. (block: %v, parent: %v)", bh.Height(), parent.Height())
 	}
 
 	// validate view
-	if bp.View() <= qc.View {
-		return nil, fmt.Errorf("invalid block. block's view must be higher than QC's view. (block: %v, qc: %v)", bp.View(), qc.View)
-	}
-	return signer, nil
+	if bh.View() <= qc.View {
+		return nil, nil, fmt.Errorf("invalid block. block's view must be higher than QC's view. (block: %v, qc: %v)", bh.View(), qc.View)
+	}
+
+	// only all the validation has passed, a block proposal will be constructed
+	bp := toBlockProposal(bh)
+
+	return signer, bp, nil
 }
 
 // ValidateVote validates the vote and returns the signer identity who signed the vote
@@ -159,25 +156,30 @@
 	return signer, nil
 }
 
-func (v *Validator) validateBlockSig(bp *types.BlockProposal) (*flow.Identity, error) {
+func (v *Validator) validateBlockSig(bh *types.BlockHeader) (*flow.Identity, error) {
 	// getting all consensus identities
-	identities, err := v.viewState.GetIdentitiesForBlockID(bp.BlockMRH())
-	if err != nil {
-		return nil, fmt.Errorf("cannot get identities to validate sig at view %v: %w", bp.View(), err)
+	identities, err := v.viewState.GetIdentitiesForBlockID(bh.BlockMRH())
+	if err != nil {
+		return nil, fmt.Errorf("cannot get identities to validate sig at view %v: %w", bh.View(), err)
 	}
 
 	// get the hash
-	hashToSign := bp.BytesForSig()
+	hashToSign := bh.BytesForSig()
 
 	// verify the signature
-	signer, err := validateSignatureWithSignedBytes(identities, hashToSign, bp.Signature)
-	if err != nil {
-		return nil, fmt.Errorf("invalid signature for block %v: %w", bp.BlockMRH(), err)
+	signer, err := validateSignatureWithSignedBytes(identities, hashToSign, bh.Signature)
+	if err != nil {
+		return nil, fmt.Errorf("invalid signature for block %v: %w", bh.BlockMRH(), err)
 	}
 	return signer, nil
 }
 
-// validateSignatureWithSignedBytes validates the signature and returns an identity if the sig is valid and the signer is staked.
+func toBlockProposal(bh *types.BlockHeader) *types.BlockProposal {
+	return types.NewBlockProposal(bh.Block, bh.ConsensusPayload, bh.Signature)
+}
+
+// validateSignatureWithSignedBytes validates the signature and returns
+// an identity if the sig is valid and the signer is staked.
 func validateSignatureWithSignedBytes(identities flow.IdentityList, hash []byte, sig *types.Signature) (*flow.Identity, error) {
 	// getting signer's public key
 	if uint(sig.SignerIdx) > identities.Count() {
@@ -208,21 +210,5 @@
 
 // verify the signature
 func verifySignature(signature [32]byte, hashToSign []byte, pubkey [32]byte) error {
-=======
-	panic("TODO")
-}
-
-// ValidateBlock validates the block header, returns the signer and a validated block proposal
-// bp - the block header to be validated.
-// parent - the parent of the block proposal.
-func (v *Validator) ValidateBlock(bp *types.BlockHeader, parent *types.BlockProposal) (*flow.Identity, *types.BlockProposal, error) {
-	panic("TODO")
-}
-
-// ValidateVote validates the vote and returns the signer identity who signed the vote
-// vote - the vote to be validated
-// bp - the voting block
-func (v *Validator) ValidateVote(vote *types.Vote, bp *types.BlockProposal) (*flow.Identity, error) {
->>>>>>> a235d290
 	panic("TODO")
 }