package provider_test

import (
	"errors"
	"math/rand"
	"testing"
	"time"

	"github.com/stretchr/testify/assert"
	"github.com/stretchr/testify/require"
	"github.com/stretchr/testify/suite"

	"github.com/dapperlabs/flow-go/engine"
	"github.com/dapperlabs/flow-go/engine/testutil"
	"github.com/dapperlabs/flow-go/engine/testutil/mock"
	"github.com/dapperlabs/flow-go/model/flow"
	"github.com/dapperlabs/flow-go/model/messages"
	"github.com/dapperlabs/flow-go/module/mempool"
	"github.com/dapperlabs/flow-go/network"
	mocknetwork "github.com/dapperlabs/flow-go/network/mock"
	"github.com/dapperlabs/flow-go/network/stub"
	"github.com/dapperlabs/flow-go/storage"
	"github.com/dapperlabs/flow-go/utils/unittest"
)

type Suite struct {
	suite.Suite

	hub        *stub.Hub
	identities flow.IdentityList

	colNode   mock.CollectionNode // the node we are testing
	conNode   mock.ConsensusNode  // used for checking collection guarantee transmission
	reqNode   mock.GenericNode    // used for request/response flows
	reqEngine *mocknetwork.Engine
	conduit   network.Conduit
}

func (suite *Suite) SetupTest() {
	var err error

	suite.hub = stub.NewNetworkHub()

	colIdentity := unittest.IdentityFixture(unittest.WithRole(flow.RoleCollection))
	conIdentity := unittest.IdentityFixture(unittest.WithRole(flow.RoleConsensus))
	reqIdentity := unittest.IdentityFixture(unittest.WithRole(flow.RoleExecution))
	suite.identities = flow.IdentityList{colIdentity, conIdentity, reqIdentity}

	suite.colNode = testutil.CollectionNode(suite.T(), suite.hub, colIdentity, suite.identities)
	suite.conNode = testutil.ConsensusNode(suite.T(), suite.hub, conIdentity, suite.identities)
	suite.reqNode = testutil.GenericNode(suite.T(), suite.hub, reqIdentity, suite.identities)

	suite.reqEngine = new(mocknetwork.Engine)
	suite.conduit, err = suite.reqNode.Net.Register(engine.CollectionProvider, suite.reqEngine)
	suite.Require().Nil(err)
}

func (suite *Suite) TearDownTest() {
	suite.reqNode.Done()
	suite.colNode.Done()
	suite.conNode.Done()
}

func TestProviderEngine(t *testing.T) {
	suite.Run(t, new(Suite))
}

// should be able to submit collection guarantees to consensus nodes
func (suite *Suite) TestSubmitCollectionGuarantee() {
	t := suite.T()

	guarantee := unittest.CollectionGuaranteeFixture()
	guarantee.SignerIDs = []flow.Identifier{suite.colNode.Me.NodeID()}
	guarantee.Signature = unittest.SignatureFixture()

	err := suite.colNode.ProviderEngine.SubmitCollectionGuarantee(guarantee)
	assert.NoError(t, err)

	// flush messages from the collection node
	net, ok := suite.hub.GetNetwork(suite.colNode.Me.NodeID())
	require.True(t, ok)
	net.DeliverAll(false)

	assert.Eventually(t, func() bool {
		has := suite.conNode.Guarantees.Has(guarantee.ID())
		return has
	}, time.Millisecond*15, time.Millisecond)
}

func (suite *Suite) TestCollectionRequest() {
	suite.Run("should return existing collection", func() {
		t := suite.T()

		// save a collection to the store
		coll := unittest.CollectionFixture(3)
		err := suite.colNode.Collections.Store(&coll)
		suite.Assert().Nil(err)

		// expect that the requester will receive the collection
		expectedRes := &messages.CollectionResponse{
			Collection: coll,
		}
		suite.reqEngine.On("Process", suite.colNode.Me.NodeID(), expectedRes).Return(nil).Once()

		// send a request for the collection
<<<<<<< HEAD
		req := messages.CollectionRequest{ID: coll.ID(), Requester: suite.reqNode.Me.NodeID()}
=======
		req := messages.CollectionRequest{ID: coll.ID(), Nonce: rand.Uint64()}
>>>>>>> 16447f09
		err = suite.conduit.Submit(&req, suite.colNode.Me.NodeID())
		assert.NoError(t, err)

		// flush the request
		net, ok := suite.hub.GetNetwork(suite.reqNode.Me.NodeID())
		require.True(t, ok)
		net.DeliverAll(true)

		// flush the response
		net, ok = suite.hub.GetNetwork(suite.colNode.Me.NodeID())
		require.True(t, ok)
		net.DeliverAll(true)

		//assert we received the right collection
		suite.reqEngine.AssertExpectations(t)
	})

	suite.Run("should return error for non-existent collection", func() {
		t := suite.T()

		// create request with invalid/nonexistent fingerprint
<<<<<<< HEAD
		req := &messages.CollectionRequest{ID: unittest.IdentifierFixture(), Requester: suite.reqNode.Me.NodeID()}
=======
		req := &messages.CollectionRequest{ID: unittest.IdentifierFixture(), Nonce: rand.Uint64()}
>>>>>>> 16447f09

		// provider should return error
		err := suite.colNode.ProviderEngine.ProcessLocal(req)
		assert.True(t, errors.Is(err, storage.ErrNotFound))
	})
}

func (suite *Suite) TestTransactionRequest() {
	suite.Run("should return transaction from pool", func() {
		t := suite.T()

		// create a transaction to request
		tx := unittest.TransactionBodyFixture()
		err := suite.colNode.Pool.Add(&tx)
		assert.NoError(t, err)

		// expect that the requester will receive the collection
		expectedRes := &messages.TransactionResponse{
			Transaction: tx,
		}
		suite.reqEngine.On("Process", suite.colNode.Me.NodeID(), expectedRes).Return(nil).Once()

		// send a request for the collection
		req := messages.TransactionRequest{ID: tx.ID()}
		err = suite.conduit.Submit(&req, suite.colNode.Me.NodeID())
		assert.NoError(t, err)

		// flush the request
		net, ok := suite.hub.GetNetwork(suite.reqNode.Me.NodeID())
		require.True(t, ok)
		net.DeliverAll(true)

		// flush the response
		net, ok = suite.hub.GetNetwork(suite.colNode.Me.NodeID())
		require.True(t, ok)
		net.DeliverAll(true)

		//assert we received the right transaction
		suite.reqEngine.AssertExpectations(t)
	})

	suite.Run("should return transaction from DB", func() {
		t := suite.T()

		// create a transaction to request
		tx := unittest.TransactionBodyFixture()
		err := suite.colNode.Transactions.Store(&tx)
		assert.NoError(t, err)

		// expect that the requester will receive the collection
		expectedRes := &messages.TransactionResponse{
			Transaction: tx,
		}
		suite.reqEngine.On("Process", suite.colNode.Me.NodeID(), expectedRes).Return(nil).Once()

		// send a request for the collection
		req := messages.TransactionRequest{ID: tx.ID()}
		err = suite.conduit.Submit(&req, suite.colNode.Me.NodeID())
		assert.NoError(t, err)

		// flush the request
		net, ok := suite.hub.GetNetwork(suite.reqNode.Me.NodeID())
		require.True(t, ok)
		net.DeliverAll(true)

		// flush the response
		net, ok = suite.hub.GetNetwork(suite.colNode.Me.NodeID())
		require.True(t, ok)
		net.DeliverAll(true)

		//assert we received the right transaction
		suite.reqEngine.AssertExpectations(t)
	})

	suite.Run("should return error for non-existent transaction", func() {
		t := suite.T()

		// create request with invalid/nonexistent fingerprint
		req := &messages.TransactionRequest{ID: unittest.IdentifierFixture()}

		// provider should return error
		err := suite.colNode.ProviderEngine.ProcessLocal(req)
		assert.True(t, errors.Is(err, storage.ErrNotFound) || errors.Is(err, mempool.ErrNotFound))
	})
}<|MERGE_RESOLUTION|>--- conflicted
+++ resolved
@@ -103,11 +103,7 @@
 		suite.reqEngine.On("Process", suite.colNode.Me.NodeID(), expectedRes).Return(nil).Once()
 
 		// send a request for the collection
-<<<<<<< HEAD
-		req := messages.CollectionRequest{ID: coll.ID(), Requester: suite.reqNode.Me.NodeID()}
-=======
 		req := messages.CollectionRequest{ID: coll.ID(), Nonce: rand.Uint64()}
->>>>>>> 16447f09
 		err = suite.conduit.Submit(&req, suite.colNode.Me.NodeID())
 		assert.NoError(t, err)
 
@@ -129,11 +125,7 @@
 		t := suite.T()
 
 		// create request with invalid/nonexistent fingerprint
-<<<<<<< HEAD
-		req := &messages.CollectionRequest{ID: unittest.IdentifierFixture(), Requester: suite.reqNode.Me.NodeID()}
-=======
 		req := &messages.CollectionRequest{ID: unittest.IdentifierFixture(), Nonce: rand.Uint64()}
->>>>>>> 16447f09
 
 		// provider should return error
 		err := suite.colNode.ProviderEngine.ProcessLocal(req)
