--- conflicted
+++ resolved
@@ -70,11 +70,7 @@
 			return nil, status.Errorf(codes.Internal, "failed to get events: %v", err)
 		}
 
-<<<<<<< HEAD
-		blockHeaders = append(blockHeaders, block.Header)
-=======
 		blockHeaders = append(blockHeaders, header)
->>>>>>> c5109dd1
 	}
 
 	return b.getBlockEventsFromExecutionNode(ctx, blockHeaders, eventType)
@@ -87,12 +83,6 @@
 	blockIDs []flow.Identifier,
 ) ([]flow.BlockEvents, error) {
 
-<<<<<<< HEAD
-	// find the block headers for all the block IDs
-	blockHeaders := make([]*flow.Header, 0)
-	for _, blockID := range blockIDs {
-		block, err := b.blocks.ByID(blockID)
-=======
 	if uint(len(blockIDs)) > b.maxHeightRange {
 		return nil, fmt.Errorf("requested block range (%d) exceeded maximum (%d)", len(blockIDs), b.maxHeightRange)
 	}
@@ -101,16 +91,11 @@
 	blockHeaders := make([]*flow.Header, 0)
 	for _, blockID := range blockIDs {
 		header, err := b.headers.ByBlockID(blockID)
->>>>>>> c5109dd1
 		if err != nil {
 			return nil, status.Errorf(codes.Internal, "failed to get events: %v", err)
 		}
 
-<<<<<<< HEAD
-		blockHeaders = append(blockHeaders, block.Header)
-=======
 		blockHeaders = append(blockHeaders, header)
->>>>>>> c5109dd1
 	}
 
 	// forward the request to the execution node
@@ -128,14 +113,11 @@
 	for i := range blockIDs {
 		blockIDs[i] = blockHeaders[i].ID()
 	}
-<<<<<<< HEAD
-=======
 
 	if len(blockIDs) == 0 {
 		return []flow.BlockEvents{}, nil
 	}
 
->>>>>>> c5109dd1
 	req := execproto.GetEventsForBlockIDsRequest{
 		Type:     eventType,
 		BlockIds: convert.IdentifiersToMessages(blockIDs),
@@ -195,13 +177,8 @@
 		}
 
 		results[i] = flow.BlockEvents{
-<<<<<<< HEAD
-			BlockID:        convert.MessageToIdentifier(result.GetBlockId()),
-			BlockHeight:    result.GetBlockHeight(),
-=======
 			BlockID:        header.ID(),
 			BlockHeight:    header.Height,
->>>>>>> c5109dd1
 			BlockTimestamp: header.Timestamp,
 			Events:         convert.MessagesToEvents(result.GetEvents()),
 		}
