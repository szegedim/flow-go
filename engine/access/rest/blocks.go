--- conflicted
+++ resolved
@@ -228,15 +228,11 @@
 
 func (blkProvider *blockProvider) getBlock(ctx context.Context) (*flow.Block, error) {
 	if blkProvider.id != nil {
-<<<<<<< HEAD
 		blk, err := blkProvider.backend.GetBlockByID(ctx, *blkProvider.id)
 		if err != nil {
 			return nil, idLookupError(blkProvider.id, "block", err)
 		}
 		return blk, nil
-=======
-		return blkProvider.backend.GetBlockByID(ctx, *blkProvider.id)
->>>>>>> 9400c0df
 	}
 
 	if blkProvider.latest {
