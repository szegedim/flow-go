--- conflicted
+++ resolved
@@ -27,21 +27,14 @@
 // Handler function allows easier handling of errors and responses as it
 // wraps functionality for handling error and responses outside of endpoint handling.
 type Handler struct {
-  route       *mux.Route
+	route       *mux.Route
 	method      string
 	pattern     string
 	name        string
-<<<<<<< HEAD
-	handlerFunc func(
-		req Request,
-		backend access.API,
-	) (interface{}, StatusError)
-=======
 	logger         zerolog.Logger
 	backend        access.API
 	linkGenerator  LinkGenerator
 	apiHandlerFunc ApiHandlerFunc
->>>>>>> 4fde02d3
 }
 
 func NewHandler(logger zerolog.Logger, backend access.API, handlerFunc ApiHandlerFunc, generator LinkGenerator) *Handler {
@@ -56,41 +49,16 @@
 
 	errorLogger := h.logger.With().Str("request_url", r.URL.String()).Logger()
 
-<<<<<<< HEAD
-	// create request dto
-	expanded, _ := middleware.GetFieldsToExpand(r)
-	selected, _ := middleware.GetFieldsToSelect(r)
-
-	request := Request{
-		r:        r,
-		context:  r.Context(),
-		params:   mux.Vars(r),
-		expand:   expanded,
-		selected: selected,
-		body:     r.Body,
-		route:    h.route,
-	}
+	decoratedRequest := newRequestDecorator(r)
 
 	// execute handler function and check for error
-	response, err := h.handlerFunc(request, h.backend)
+	response, err := h.apiHandlerFunc(decoratedRequest, h.backend, h.linkGenerator, errorLogger)
 	if err != nil {
 		switch e := err.(type) {
 		case StatusError: // todo(sideninja) try handle not found error.Code - grpc unwrap
 			h.errorResponse(w, e.Status(), e.UserMessage(), errorLogger)
 		default:
 			h.errorResponse(w, http.StatusInternalServerError, e.Error(), errorLogger)
-=======
-	decoratedRequest := newRequestDecorator(r)
-
-	// execute handler function and check for error
-	response, err := h.apiHandlerFunc(decoratedRequest, h.backend, h.linkGenerator, errorLogger)
-	if err != nil {
-		switch e := err.(type) {
-		case StatusError:
-			errorResponse(w, e.Status(), e.UserMessage(), errorLogger)
-		default:
-			errorResponse(w, http.StatusInternalServerError, e.Error(), errorLogger)
->>>>>>> 4fde02d3
 		}
 
 		// stop going further
@@ -117,11 +85,7 @@
 	encodedResponse, err := json.Marshal(response)
 	if err != nil {
 		h.logger.Error().Err(err).Msg("failed to encode response")
-<<<<<<< HEAD
-		h.errorResponse(w, http.StatusInternalServerError, "error generating response", logger)
-=======
 		errorResponse(w, http.StatusInternalServerError, "error generating response", errorLogger)
->>>>>>> 4fde02d3
 		return
 	}
 
@@ -129,11 +93,7 @@
 	_, writeErr := w.Write(encodedResponse)
 	if writeErr != nil {
 		h.logger.Error().Err(err).Msg("failed to write response")
-<<<<<<< HEAD
-		h.errorResponse(w, http.StatusInternalServerError, "error generating response", logger)
-=======
 		errorResponse(w, http.StatusInternalServerError, "error generating response", errorLogger)
->>>>>>> 4fde02d3
 		return
 	}
 
