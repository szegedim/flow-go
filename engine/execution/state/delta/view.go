package delta

import (
	"fmt"

	"github.com/onflow/flow-go/crypto/hash"
	"github.com/onflow/flow-go/fvm/state"
	"github.com/onflow/flow-go/model/flow"
)

// GetRegisterFunc is a function that returns the value for a register.
type GetRegisterFunc func(owner, controller, key string) (flow.RegisterValue, error)

// A View is a read-only view into a ledger stored in an underlying data source.
//
// A ledger view records writes to a delta that can be used to update the
// underlying data source.
type View struct {
	delta       Delta
	regTouchSet map[string]flow.RegisterID // contains all the registers that have been touched (either read or written to)
	readsCount  uint64                     // contains the total number of reads
	// SpocksSecret keeps the secret used for SPoCKs
	// TODO we can add a flag to disable capturing SpocksSecret
	// for views other than collection views to improve performance
	spockSecretHasher hash.Hasher
	readFunc          GetRegisterFunc
}

type Snapshot struct {
	Delta Delta
	Reads map[string]flow.RegisterID
}

// Snapshot is state of interactions with the register
type SpockSnapshot struct {
	Snapshot
	SpockSecret []byte
}

func AlwaysEmptyGetRegisterFunc(owner, controller, key string) (flow.RegisterValue, error) {
	return nil, nil
}

// NewView instantiates a new ledger view with the provided read function.
func NewView(readFunc GetRegisterFunc) *View {
	return &View{
		delta:             NewDelta(),
		regTouchSet:       make(map[string]flow.RegisterID),
		readFunc:          readFunc,
		spockSecretHasher: hash.NewSHA3_256(),
	}
}

// Snapshot returns copy of current state of interactions with a View
func (v *View) Interactions() *SpockSnapshot {

	var delta = Delta{
		Data: make(map[string]flow.RegisterEntry, len(v.delta.Data)),
	}
	var reads = make(map[string]flow.RegisterID, len(v.regTouchSet))

	//copy data
	for s, value := range v.delta.Data {
		delta.Data[s] = value
	}

	for i, id := range v.regTouchSet {
		reads[i] = id
	}

	spockSecHashSum := v.spockSecretHasher.SumHash()
	var spockSecret = make([]byte, len(spockSecHashSum))
	copy(spockSecret, spockSecHashSum)

	return &SpockSnapshot{
		Snapshot: Snapshot{
			Delta: delta,
			Reads: reads,
		},
		SpockSecret: spockSecret,
	}
}

// AllRegisters returns all the register IDs either in read or delta
func (r *Snapshot) AllRegisters() []flow.RegisterID {
	set := make(map[string]flow.RegisterID, len(r.Reads)+len(r.Delta.Data))
	for _, reg := range r.Reads {
		set[reg.String()] = reg
	}
	for _, reg := range r.Delta.RegisterIDs() {
		set[reg.String()] = reg
	}
	ret := make([]flow.RegisterID, 0, len(set))
	for _, r := range set {
		ret = append(ret, r)
	}
	return ret
}

// NewChild generates a new child view, with the current view as the base, sharing the Get function
func (v *View) NewChild() state.View {
<<<<<<< HEAD
	return NewView(v.Get)
=======
	return NewView(v.Peek)
}

func (v *View) DropDelta() {
	v.delta = NewDelta()
>>>>>>> 2b2c8e14
}

func (v *View) DropDelta() {
	v.delta = NewDelta()
}

// Get gets a register value from this view.
//
// This function will return an error if it fails to read from the underlying
// data source for this view.
func (v *View) Get(owner, controller, key string) (flow.RegisterValue, error) {
	value, exists := v.delta.Get(owner, controller, key)
	if exists {
		// every time we read a value (order preserving) we update spock
		var err error
		if value != nil {
			err = v.updateSpock(value)
		}
		return value, err
	}

	value, err := v.readFunc(owner, controller, key)
	if err != nil {
		return nil, err
	}

	registerID := toRegisterID(owner, controller, key)

	// capture register touch
	v.regTouchSet[registerID.String()] = registerID

	// increase reads
	v.readsCount++

	// every time we read a value (order preserving) we update spock
	err = v.updateSpock(value)
	return value, err
}

// Peek reads the value without registering the read, as when used as parent read function
func (v *View) Peek(owner, controller, key string) (flow.RegisterValue, error) {
	value, exists := v.delta.Get(owner, controller, key)
	if exists {
		return value, nil
	}

	return v.readFunc(owner, controller, key)
}

// Set sets a register value in this view.
func (v *View) Set(owner, controller, key string, value flow.RegisterValue) error {
	// every time we write something to delta (order preserving) we update spock
	// TODO return the error and handle it properly on other places

	err := v.updateSpock(value)
	if err != nil {
		panic(err)
	}

	// capture register touch
	registerID := toRegisterID(owner, controller, key)

	v.regTouchSet[registerID.String()] = registerID
	// add key value to delta
	v.delta.Set(owner, controller, key, value)
	return nil
}

func (v *View) updateSpock(value []byte) error {
	_, err := v.spockSecretHasher.Write(value)
	if err != nil {
		return fmt.Errorf("error updating spock secret data: %w", err)
	}
	return nil
}

// Touch explicitly adds a register to the touched registers set.
func (v *View) Touch(owner, controller, key string) error {

	k := toRegisterID(owner, controller, key)

	// capture register touch
	v.regTouchSet[k.String()] = k
	// increase reads
	v.readsCount++

	return nil
}

// Delete removes a register in this view.
func (v *View) Delete(owner, controller, key string) error {
	return v.Set(owner, controller, key, nil)
}

// Delta returns a record of the registers that were mutated in this view.
func (v *View) Delta() Delta {
	return v.delta
}

// MergeView applies the changes from a the given view to this view.
// TODO rename this, this is not actually a merge as we can't merge
// readFunc s.

func (v *View) MergeView(ch state.View) error {

	child, ok := ch.(*View)
	if !ok {
		return fmt.Errorf("can not merge view: view type mismatch (given: %T, expected:delta.View)", ch)
	}

	for _, id := range child.Interactions().RegisterTouches() {
		v.regTouchSet[id.String()] = id
	}

	// SpockSecret is order aware
	// TODO return the error and handle it properly on other places

	spockSecret := child.SpockSecret()

	err := v.updateSpock(spockSecret)
	if err != nil {
		return fmt.Errorf("can not merge view: %w", err)
	}
	v.delta.MergeWith(child.delta)
<<<<<<< HEAD
=======

	v.readsCount += child.readsCount

>>>>>>> 2b2c8e14
	return nil
}

// RegisterTouches returns the register IDs touched by this view (either read or write)
func (r *Snapshot) RegisterTouches() map[string]flow.RegisterID {
	ret := make(map[string]flow.RegisterID, len(r.Reads))
	for k, v := range r.Reads {
		ret[k] = v
	}
	return ret
}

// ReadsCount returns the total number of reads performed on this view including all child views
func (v *View) ReadsCount() uint64 {
	return v.readsCount
}

// SpockSecret returns the secret value for SPoCK
func (v *View) SpockSecret() []byte {
	return v.spockSecretHasher.SumHash()
}

// Detach detaches view from parent, by setting readFunc to
// default, empty one
func (v *View) Detach() {
	v.readFunc = AlwaysEmptyGetRegisterFunc
}<|MERGE_RESOLUTION|>--- conflicted
+++ resolved
@@ -99,15 +99,7 @@
 
 // NewChild generates a new child view, with the current view as the base, sharing the Get function
 func (v *View) NewChild() state.View {
-<<<<<<< HEAD
-	return NewView(v.Get)
-=======
 	return NewView(v.Peek)
-}
-
-func (v *View) DropDelta() {
-	v.delta = NewDelta()
->>>>>>> 2b2c8e14
 }
 
 func (v *View) DropDelta() {
@@ -232,12 +224,9 @@
 		return fmt.Errorf("can not merge view: %w", err)
 	}
 	v.delta.MergeWith(child.delta)
-<<<<<<< HEAD
-=======
 
 	v.readsCount += child.readsCount
 
->>>>>>> 2b2c8e14
 	return nil
 }
 
