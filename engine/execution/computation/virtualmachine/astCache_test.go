--- conflicted
+++ resolved
@@ -109,7 +109,6 @@
 	require.NoError(t, err)
 
 	// Create deployment transaction that imports the FlowToken contract
-<<<<<<< HEAD
 	useImportTx := flow.NewTransactionBody().
 		SetScript([]byte(fmt.Sprintf(`
 				import FlowToken from 0x%s
@@ -124,12 +123,12 @@
 		).
 		AddAuthorizer(accounts[0]).
 		SetProposalKey(accounts[0], 0, 0).
-		SetPayer(flow.RootAddress)
+		SetPayer(flow.ServiceAddress())
 
 	err = testutil.SignPayload(useImportTx, accounts[0], privateKeys[0])
 	require.NoError(t, err)
 
-	err = testutil.SignEnvelope(useImportTx, flow.RootAddress, unittest.RootAccountPrivateKey)
+	err = testutil.SignEnvelope(useImportTx, flow.ServiceAddress(), unittest.RootAccountPrivateKey)
 	require.NoError(t, err)
 
 	// Run the Use import (FT Vault resource) transaction
@@ -138,30 +137,6 @@
 
 	if !assert.Nil(t, result.Error) {
 		t.Fatal(result.Error.ErrorMessage())
-=======
-	useImportTx := flow.TransactionBody{
-		Authorizers: []flow.Address{accounts[0]},
-		Script: []byte(fmt.Sprintf(`
-			import FlowToken from 0x%s
-			transaction {
-				prepare(signer: AuthAccount) {}
-				execute {
-					let v <- FlowToken.createEmptyVault()
-					destroy v
-				}
-			}
-		`, virtualmachine.FlowTokenAddress)),
-	}
-	err = testutil.SignTransaction(&useImportTx, accounts[0], privateKeys[0], 0)
-	require.NoError(t, err)
-
-	// Run the Use import (FT Vault resource) transaction
-	result, err := bc.ExecuteTransaction(ledger, &useImportTx)
-	require.NoError(t, err)
-
-	if !assert.Nil(t, result.Error) {
-		t.Error(result.Error.ErrorMessage())
->>>>>>> 306fc371
 	}
 
 	// Determine location of transaction
@@ -190,7 +165,6 @@
 	ledger := testutil.RootBootstrappedLedger()
 	accounts, err := testutil.CreateAccounts(vm, ledger, privateKeys)
 	require.NoError(b, err)
-<<<<<<< HEAD
 
 	// Create many transactions that import the FlowToken contract.
 	var txs []*flow.TransactionBody
@@ -198,15 +172,6 @@
 	for i := 0; i < 1000; i++ {
 		tx := flow.NewTransactionBody().
 			SetScript([]byte(fmt.Sprintf(`
-=======
-
-	// Create many transactions that import the FlowToken contract.
-	var txs []flow.TransactionBody
-	for i := 0; i < 1000; i++ {
-		tx := flow.TransactionBody{
-			Authorizers: []flow.Address{accounts[0]},
-			Script: []byte(fmt.Sprintf(`
->>>>>>> 306fc371
 				import FlowToken from 0x%s
 				transaction {
 					prepare(signer: AuthAccount) {}
@@ -217,25 +182,17 @@
 					}
 				}
 			`, virtualmachine.FlowTokenAddress, i)),
-<<<<<<< HEAD
 			).
 			AddAuthorizer(accounts[0]).
 			SetProposalKey(accounts[0], 0, uint64(i)).
-			SetPayer(flow.RootAddress)
+			SetPayer(flow.ServiceAddress())
 
 		err = testutil.SignPayload(tx, accounts[0], privateKeys[0])
 		require.NoError(b, err)
 
-		err = testutil.SignEnvelope(tx, flow.RootAddress, unittest.RootAccountPrivateKey)
+		err = testutil.SignEnvelope(tx, flow.ServiceAddress(), unittest.RootAccountPrivateKey)
 		require.NoError(b, err)
 
-=======
-		}
-		err := testutil.SignTransaction(&tx, accounts[0], privateKeys[0], uint64(i))
-		if err != nil {
-			panic(err)
-		}
->>>>>>> 306fc371
 		txs = append(txs, tx)
 	}
 
@@ -283,19 +240,11 @@
 	require.NoError(b, err)
 
 	// Create many transactions that import the FlowToken contract.
-<<<<<<< HEAD
 	var txs []*flow.TransactionBody
 
 	for i := 0; i < 1000; i++ {
 		tx := flow.NewTransactionBody().
 			SetScript([]byte(fmt.Sprintf(`
-=======
-	var txs []flow.TransactionBody
-	for i := 0; i < 1000; i++ {
-		tx := flow.TransactionBody{
-			Authorizers: []flow.Address{accounts[0]},
-			Script: []byte(fmt.Sprintf(`
->>>>>>> 306fc371
 				import FlowToken from 0x%s
 				transaction {
 					prepare(signer: AuthAccount) {}
@@ -306,7 +255,6 @@
 					}
 				}
 			`, virtualmachine.FlowTokenAddress, i)),
-<<<<<<< HEAD
 			).
 			AddAuthorizer(accounts[0]).
 			SetPayer(accounts[0]).
@@ -315,10 +263,6 @@
 		err = testutil.SignEnvelope(tx, accounts[0], privateKeys[0])
 		require.NoError(b, err)
 
-=======
-		}
-		_ = testutil.SignTransaction(&tx, accounts[0], privateKeys[0], uint64(i))
->>>>>>> 306fc371
 		txs = append(txs, tx)
 	}
 
