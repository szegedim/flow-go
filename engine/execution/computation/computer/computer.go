--- conflicted
+++ resolved
@@ -208,12 +208,7 @@
 
 	serviceAddress := e.vmCtx.Chain.ServiceAddress()
 	tx := fvm.SystemChunkTransaction(serviceAddress)
-<<<<<<< HEAD
-	txMetrics := fvm.NewMetricsCollector()
-	err := e.executeTransaction(tx, colSpan, txMetrics, collectionView, programs, systemChunkCtx, txIndex, res)
-=======
-	err := e.executeTransaction(tx, colSpan, collectionView, programs, e.systemChunkCtx, txIndex, res)
->>>>>>> 746b50cc
+	err := e.executeTransaction(tx, colSpan, collectionView, programs, systemChunkCtx, txIndex, res)
 	txIndex++
 	if err != nil {
 		return txIndex, err
