package executor_test

import (
	"testing"

	"github.com/stretchr/testify/assert"
	"github.com/stretchr/testify/mock"

	"github.com/dapperlabs/flow-go/engine/execution/execution/executor"
	"github.com/dapperlabs/flow-go/engine/execution/execution/state"
	statemock "github.com/dapperlabs/flow-go/engine/execution/execution/state/mock"
	"github.com/dapperlabs/flow-go/engine/execution/execution/virtualmachine"
	vmmock "github.com/dapperlabs/flow-go/engine/execution/execution/virtualmachine/mock"
	"github.com/dapperlabs/flow-go/model/flow"
	"github.com/dapperlabs/flow-go/utils/unittest"
)

func TestBlockExecutor_ExecuteBlock(t *testing.T) {
	vm := &vmmock.VirtualMachine{}
	bc := &vmmock.BlockContext{}
	es := &statemock.ExecutionState{}

	exe := executor.NewBlockExecutor(vm, es)

	tx1 := flow.TransactionBody{
		Script: []byte("transaction { execute {} }"),
	}

	tx2 := flow.TransactionBody{
		Script: []byte("transaction { execute {} }"),
	}

	col := flow.Collection{Transactions: []flow.TransactionBody{tx1, tx2}}

	content := flow.Content{
		Guarantees: []*flow.CollectionGuarantee{
			{
				CollectionID: col.ID(),
				Signatures:   nil,
			},
		},
	}

	block := flow.Block{
		Header: flow.Header{
			Number: 42,
		},
		Content: content,
	}

	transactions := []flow.TransactionBody{tx1, tx2}

	executableBlock := executor.ExecutableBlock{
		Block:        block,
		Transactions: transactions,
	}

	vm.On("NewBlockContext", &block).
		Return(bc).
		Once()

	bc.On(
		"ExecuteTransaction",
		mock.AnythingOfType("*state.View"),
		mock.AnythingOfType("flow.TransactionBody"),
	).
		Return(&virtualmachine.TransactionResult{}, nil).
		Twice()

<<<<<<< HEAD
	es.On("StateCommitmentByBlockHash", block.Parent).
		Return(unittest.StateCommitmentFixture(), nil).
=======
	es.On("StateCommitmentByBlockID", block.ParentID).
		Return(
			flow.StateCommitment{
				235, 123, 148, 153, 55, 102, 49, 115,
				139, 193, 91, 66, 17, 209, 10, 68,
				90, 169, 31, 94, 135, 33, 250, 250,
				180, 198, 51, 74, 53, 22, 62, 234,
			}, nil).
>>>>>>> 37b2e80d
		Once()

	es.On(
		"NewView",
		mock.AnythingOfType("flow.StateCommitment"),
	).
		Return(
			state.NewView(func(key string) (bytes []byte, e error) {
				return nil, nil
			})).
		Once()

	es.On(
		"CommitDelta",
		mock.AnythingOfType("state.Delta"),
	).
		Return(nil, nil).
		Once()

	chunks, err := exe.ExecuteBlock(executableBlock)
	assert.NoError(t, err)
	assert.Len(t, chunks, 1)

	chunk := chunks[0]
	assert.EqualValues(t, chunk.TxCounts, 2)

	vm.AssertExpectations(t)
	bc.AssertExpectations(t)
	es.AssertExpectations(t)
}<|MERGE_RESOLUTION|>--- conflicted
+++ resolved
@@ -55,9 +55,7 @@
 		Transactions: transactions,
 	}
 
-	vm.On("NewBlockContext", &block).
-		Return(bc).
-		Once()
+	vm.On("NewBlockContext", &block).Return(bc)
 
 	bc.On(
 		"ExecuteTransaction",
@@ -67,20 +65,8 @@
 		Return(&virtualmachine.TransactionResult{}, nil).
 		Twice()
 
-<<<<<<< HEAD
 	es.On("StateCommitmentByBlockHash", block.Parent).
-		Return(unittest.StateCommitmentFixture(), nil).
-=======
-	es.On("StateCommitmentByBlockID", block.ParentID).
-		Return(
-			flow.StateCommitment{
-				235, 123, 148, 153, 55, 102, 49, 115,
-				139, 193, 91, 66, 17, 209, 10, 68,
-				90, 169, 31, 94, 135, 33, 250, 250,
-				180, 198, 51, 74, 53, 22, 62, 234,
-			}, nil).
->>>>>>> 37b2e80d
-		Once()
+		Return(unittest.StateCommitmentFixture(), nil)
 
 	es.On(
 		"NewView",
@@ -89,15 +75,13 @@
 		Return(
 			state.NewView(func(key string) (bytes []byte, e error) {
 				return nil, nil
-			})).
-		Once()
+			}))
 
 	es.On(
 		"CommitDelta",
 		mock.AnythingOfType("state.Delta"),
 	).
-		Return(nil, nil).
-		Once()
+		Return(nil, nil)
 
 	chunks, err := exe.ExecuteBlock(executableBlock)
 	assert.NoError(t, err)
