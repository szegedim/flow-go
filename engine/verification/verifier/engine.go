package verifier

import (
	"fmt"

	"github.com/pkg/errors"
	"github.com/rs/zerolog"

	"github.com/dapperlabs/flow-go/crypto/hash"
	"github.com/dapperlabs/flow-go/engine"
	"github.com/dapperlabs/flow-go/engine/verification"
	"github.com/dapperlabs/flow-go/engine/verification/utils"
	chmodels "github.com/dapperlabs/flow-go/model/chunks"
	"github.com/dapperlabs/flow-go/model/encoding"
	"github.com/dapperlabs/flow-go/model/flow"
	"github.com/dapperlabs/flow-go/model/flow/filter"
	"github.com/dapperlabs/flow-go/module"
	"github.com/dapperlabs/flow-go/module/metrics"
	"github.com/dapperlabs/flow-go/network"
	"github.com/dapperlabs/flow-go/state/protocol"
	"github.com/dapperlabs/flow-go/utils/logging"
)

// Engine (verifier engine) verifies chunks, generates result approvals and raises challenges.
// as input it accepts verifiable chunks (chunk + all data needed) and perform verification by
// constructing a partial trie, executing transactions and check the final state commitment and
// other chunk meta data (e.g. tx count)
type Engine struct {
<<<<<<< HEAD
	unit    *engine.Unit                // used to control startup/shutdown
	log     zerolog.Logger              // used to log relevant actions
	conduit network.Conduit             // used to propagate result approvals
	me      module.Local                // used to access local node information
	state   protocol.State              // used to access the protocol state
	rah     crypto.Hasher               // used as hasher to sign the result approvals
	chVerif module.ChunkVerifier        // used to verify chunks
	mc      metrics.VerificationMetrics // used to capture the performance metrics
=======
	unit    *engine.Unit         // used to control startup/shutdown
	log     zerolog.Logger       // used to log relevant actions
	conduit network.Conduit      // used to propagate result approvals
	me      module.Local         // used to access local node information
	state   protocol.State       // used to access the protocol state
	rah     hash.Hasher          // used as hasher to sign the result approvals
	chVerif module.ChunkVerifier // used to verify chunks
>>>>>>> e4c4d2b5
}

// New creates and returns a new instance of a verifier engine.
func New(
	log zerolog.Logger,
	net module.Network,
	state protocol.State,
	me module.Local,
	chVerif module.ChunkVerifier,
	mc metrics.VerificationMetrics,
) (*Engine, error) {

	e := &Engine{
		unit:    engine.NewUnit(),
		log:     log,
		state:   state,
		me:      me,
		chVerif: chVerif,
		rah:     utils.NewResultApprovalHasher(),
		mc:      mc,
	}

	var err error
	e.conduit, err = net.Register(engine.ApprovalProvider, e)
	if err != nil {
		return nil, fmt.Errorf("could not register engine on approval provider channel: %w", err)
	}

	return e, nil
}

// Ready returns a channel that is closed when the verifier engine is ready.
func (e *Engine) Ready() <-chan struct{} {
	return e.unit.Ready()
}

// Done returns a channel that is closed when the verifier engine is done.
func (e *Engine) Done() <-chan struct{} {
	return e.unit.Done()
}

// SubmitLocal submits an event originating on the local node.
func (e *Engine) SubmitLocal(event interface{}) {
	e.Submit(e.me.NodeID(), event)
}

// Submit submits the given event from the node with the given origin ID
// for processing in a non-blocking manner. It returns instantly and logs
// a potential processing error internally when done.
func (e *Engine) Submit(originID flow.Identifier, event interface{}) {
	e.unit.Launch(func() {
		err := e.Process(originID, event)
		if err != nil {
			e.log.Error().Err(err).Msg("could not process submitted event")
		}
	})
}

// ProcessLocal processes an event originating on the local node.
func (e *Engine) ProcessLocal(event interface{}) error {
	return e.Process(e.me.NodeID(), event)
}

// Process processes the given event from the node with the given origin ID in
// a blocking manner. It returns the potential processing error when done.
func (e *Engine) Process(originID flow.Identifier, event interface{}) error {
	return e.unit.Do(func() error {
		return e.process(originID, event)
	})
}

// process receives verifiable chunks, evaluate them and send them for chunk verifier
func (e *Engine) process(originID flow.Identifier, event interface{}) error {
	switch resource := event.(type) {
	case *verification.VerifiableChunk:
		return e.verifyWithMetrics(originID, resource)
	default:
		return errors.Errorf("invalid event type (%T)", event)
	}
}

// verify handles the core verification process. It accepts a verifiable chunk
// and all dependent resources, verifies the chunk, and emits a
// result approval if applicable.
//
// If any part of verification fails, an error is returned, indicating to the
// initiating engine that the verification must be re-tried.
func (e *Engine) verify(originID flow.Identifier, chunk *verification.VerifiableChunk) error {
	// log it first
	e.log.Info().
		Timestamp().
		Hex("origin", logging.ID(originID)).
		Uint64("chunkIndex", chunk.ChunkIndex).
		Hex("execution receipt", logging.Entity(chunk.Receipt)).
		Msg("a verifiable chunk received by verifier engine")

	// only accept internal calls
	if originID != e.me.NodeID() {
		return fmt.Errorf("invalid remote origin for verify")
	}
	// extracts list of verifier nodes id
	//
	// TODO state extraction should be done based on block references
	// https://github.com/dapperlabs/flow-go/issues/2787
	consensusNodes, err := e.state.Final().
		Identities(filter.HasRole(flow.RoleConsensus))
	if err != nil {
		// TODO this error needs more advance handling after MVP
		return fmt.Errorf("could not load consensus node IDs: %w", err)
	}

	// extracts chunk ID
	chunkID := chunk.Receipt.ExecutionResult.Chunks.ByIndex(chunk.ChunkIndex).ID()

	// execute the assigned chunk
	chFault, err := e.chVerif.Verify(chunk)
	// Any err means that something went wrong when verify the chunk
	// the outcome of the verification is captured inside the chFault and not the err
	if err != nil {
		return err
	}

	// if any fault found with the chunk
	if chFault != nil {
		switch chFault.(type) {
		case *chmodels.CFMissingRegisterTouch:
			// TODO raise challenge
			e.log.Warn().
				Timestamp().
				Hex("origin", logging.ID(originID)).
				Uint64("chunkIndex", chunk.ChunkIndex).
				Hex("execution receipt", logging.Entity(chunk.Receipt)).
				Msg(chFault.String())
		case *chmodels.CFNonMatchingFinalState:
			// TODO raise challenge
			e.log.Warn().
				Timestamp().
				Hex("origin", logging.ID(originID)).
				Uint64("chunkIndex", chunk.ChunkIndex).
				Hex("execution receipt", logging.Entity(chunk.Receipt)).
				Msg(chFault.String())
		case *chmodels.CFInvalidVerifiableChunk:
			// TODO raise challenge
			e.log.Error().
				Timestamp().
				Hex("origin", logging.ID(originID)).
				Uint64("chunkIndex", chunk.ChunkIndex).
				Hex("execution receipt", logging.Entity(chunk.Receipt)).
				Msg(chFault.String())
		default:
			return fmt.Errorf("unknown type of chunk fault is recieved (type: %T) : %v", chFault, chFault.String())
		}
		// don't do anything else, but skip generating result approvals
		return nil
	}

	// Generate result approval
	approval, err := e.GenerateResultApproval(chunk.ChunkIndex, chunk.Receipt.ExecutionResult.ID(), chunk.Block.ID())
	if err != nil {
		return fmt.Errorf("couldn't generate a result approval: %w", err)
	}

	// broadcast result approval to the consensus nodes
	err = e.conduit.Submit(approval, consensusNodes.NodeIDs()...)
	if err != nil {
		// TODO this error needs more advance handling after MVP
		return fmt.Errorf("could not submit result approval: %w", err)
	}
	e.log.Info().
		Timestamp().
		Hex("chunk_id", logging.ID(chunkID)).
		Uint64("chunkIndex", chunk.ChunkIndex).
		Hex("execution receipt", logging.Entity(chunk.Receipt)).
		Msg("result approval submitted")
	// tracks number of emitted result approvals for this block
	e.mc.OnResultApproval(chunk.Block.ID())

	return nil
}

// GenerateResultApproval generates result approval for specific chunk of a exec receipt
func (e *Engine) GenerateResultApproval(chunkIndex uint64, execResultID flow.Identifier, blockID flow.Identifier) (*flow.ResultApproval, error) {

	// attestation
	atst := flow.Attestation{
		BlockID:           blockID,
		ExecutionResultID: execResultID,
		ChunkIndex:        chunkIndex,
	}

	// generates a signature over the attestation part of approval
	batst, err := encoding.DefaultEncoder.Encode(atst)
	if err != nil {
		return nil, fmt.Errorf("could encode attestation: %w", err)
	}
	atstSign, err := e.me.Sign(batst, e.rah)
	if err != nil {
		return nil, fmt.Errorf("could not sign attestation: %w", err)
	}

	// result approval body
	body := flow.ResultApprovalBody{
		Attestation:          atst,
		ApproverID:           e.me.NodeID(),
		AttestationSignature: atstSign,
		Spock:                nil,
	}

	// generates a signature over result approval body
	bbody, err := encoding.DefaultEncoder.Encode(body)
	if err != nil {
		return nil, fmt.Errorf("could encode result approval body: %w", err)
	}
	bodySign, err := e.me.Sign(bbody, e.rah)
	if err != nil {
		return nil, fmt.Errorf("could not sign result approval body: %w", err)
	}

	return &flow.ResultApproval{
		Body:              body,
		VerifierSignature: bodySign,
	}, nil
}

func (e *Engine) verifyWithMetrics(originID flow.Identifier, ch *verification.VerifiableChunk) error {
	// starts verification performance metrics trackers
	if ch.ChunkDataPack != nil {
		e.mc.OnChunkVerificationStated(ch.ChunkDataPack.ChunkID)
	}
	// starts verification of chunk
	err := e.verify(originID, ch)
	if err != nil {
		return err
	}
	// closes verification performance metrics trackers
	if ch.ChunkDataPack != nil && ch.Receipt != nil {
		chunkID := ch.ChunkDataPack.ChunkID
		blockID := ch.Receipt.ExecutionResult.ExecutionResultBody.BlockID
		e.mc.OnChunkVerificationFinished(chunkID, blockID)
	}
	return nil
}<|MERGE_RESOLUTION|>--- conflicted
+++ resolved
@@ -26,16 +26,6 @@
 // constructing a partial trie, executing transactions and check the final state commitment and
 // other chunk meta data (e.g. tx count)
 type Engine struct {
-<<<<<<< HEAD
-	unit    *engine.Unit                // used to control startup/shutdown
-	log     zerolog.Logger              // used to log relevant actions
-	conduit network.Conduit             // used to propagate result approvals
-	me      module.Local                // used to access local node information
-	state   protocol.State              // used to access the protocol state
-	rah     crypto.Hasher               // used as hasher to sign the result approvals
-	chVerif module.ChunkVerifier        // used to verify chunks
-	mc      metrics.VerificationMetrics // used to capture the performance metrics
-=======
 	unit    *engine.Unit         // used to control startup/shutdown
 	log     zerolog.Logger       // used to log relevant actions
 	conduit network.Conduit      // used to propagate result approvals
@@ -43,7 +33,7 @@
 	state   protocol.State       // used to access the protocol state
 	rah     hash.Hasher          // used as hasher to sign the result approvals
 	chVerif module.ChunkVerifier // used to verify chunks
->>>>>>> e4c4d2b5
+	mc      metrics.VerificationMetrics // used to capture the performance metrics
 }
 
 // New creates and returns a new instance of a verifier engine.
