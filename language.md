--- conflicted
+++ resolved
@@ -1125,13 +1125,9 @@
 }
 ```
 
-<<<<<<< HEAD
 ### Structure and Class Fields
 
-Fields are declared like variables and constants, however, they have no initial value. The initial values for fields are set in the initializer. All fields **must** be initialized in the initializer. The initialier is declared using the `init` keyword. Just like a function, it takes parameters. However, it has no return type, i.e., it is always `Void`. The initializer always follows any fields.
-=======
 Fields are declared like variables and constants, however, they have no initial value. The initial values for fields are set in the initializer. All fields **must** be initialized in the initializer. The initializer is declared using the `init` keyword. Just like a function, it takes parameters. However, it has no return type, i.e., it is always `Void`. The initializer always follows any fields.
->>>>>>> 42a4aa44
 
 ```typescript
 // declare a token struct, which has a constant field
