--- conflicted
+++ resolved
@@ -21,14 +21,10 @@
 }
 
 func (s *FailingTxRevertedSuite) TestExecutionFailingTxReverted() {
-<<<<<<< HEAD
 
 	chainID := s.net.Root().Header.ChainID
 	chain := chainID.Chain()
 	serviceAddress := chain.ServiceAddress()
-=======
-	chain := s.net.Root().Header.ChainID.Chain()
->>>>>>> ca72e308
 
 	// wait for next height finalized (potentially first height), called blockA
 	blockA := s.BlockState.WaitForHighestFinalizedProgress(s.T())
