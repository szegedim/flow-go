--- conflicted
+++ resolved
@@ -42,40 +42,25 @@
 	SigTypeRandomBeacon
 )
 
-<<<<<<< HEAD
-// WeightedSignatureAggregator aggregates signatures of the same signature scheme and the same message from different signers.
-// The public keys and message are aggreed upon upfront.
-// It is also recommended to only aggregate signatures generated with keys representing equivalent security-bit level.
-// The module is aware of weights assigned to each signer, as well as a total weight threshold.
-=======
 // Valid returns true if the signature is either SigTypeStaking or SigTypeRandomBeacon
 // else return false
 func (t SigType) Valid() bool {
 	return t == SigTypeStaking || t == SigTypeRandomBeacon
 }
 
-// WeightedSignatureAggregator aggregates signatures of the same signature scheme from different signers.
-// The module is aware of weights assigned to each signer.
-// It can either be used to aggregate staking signatures or aggregate random beacon signatures,
-// but not a mix of both.
->>>>>>> 7ff26e4b
+// WeightedSignatureAggregator aggregates signatures of the same signature scheme and the same message from different signers.
+// The public keys and message are aggreed upon upfront.
+// It is also recommended to only aggregate signatures generated with keys representing equivalent security-bit level.
+// The module is aware of weights assigned to each signer, as well as a total weight threshold.
 // Implementation of SignatureAggregator must be concurrent safe.
 type WeightedSignatureAggregator interface {
 	// Verify verifies the signature under the stored public key corresponding to the signerID, and the stored message.
 	Verify(signerID flow.Identifier, sig crypto.Signature) (bool, error)
 
-<<<<<<< HEAD
 	// TrustedAdd adds a signature to the internal set of signatures.
 	// It adds the signer's weight to the total collected weight and returns the total weight regardless
 	// of the returned error.
 	// The function errors if a signature from the signerID was already collected.
-=======
-	// TrustedAdd adds an already verified signature, with weight for the given signer,
-	// and add it to the total weight, and returns the total weight that have been collected.
-	// return (1000, nil) means the signature has been added, and 1000 weight has been collected in total.
-	//   (1000 is just an example)
-	// return (1000, nil) means the signature is a duplication and 1000 weight has been collected in total.
->>>>>>> 7ff26e4b
 	TrustedAdd(signerID flow.Identifier, sig crypto.Signature) (totalWeight uint64, exception error)
 
 	// TotalWeight returns the total weight presented by the collected signatures.
@@ -89,7 +74,7 @@
 	// The function performs a final verification and errors if the aggregated signature is not valid. This is
 	// required for the function safety since "TrustedAdd" allows adding invalid signatures.
 	// If called concurrently, only one thread will be running the aggregation.
-	Aggregate() ([]flow.Identifier, crypto.Signature, error)
+	Aggregate() ([]flow.Identifier, []byte, error)
 }
 
 // BlockSignatureData is an intermediate struct for Packer to pack the
