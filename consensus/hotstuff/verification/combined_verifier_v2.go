//go:build relic
// +build relic

package verification

import (
	"fmt"

	"github.com/onflow/flow-go/consensus/hotstuff"
	"github.com/onflow/flow-go/consensus/hotstuff/model"
	"github.com/onflow/flow-go/consensus/hotstuff/signature"
	"github.com/onflow/flow-go/crypto"
	"github.com/onflow/flow-go/crypto/hash"
	"github.com/onflow/flow-go/model/encoding"
	"github.com/onflow/flow-go/model/flow"
	modulesig "github.com/onflow/flow-go/module/signature"
)

// CombinedVerifierV2 is a verifier capable of verifying two signatures, one for each
// scheme. The first type is a signature from a staking signer,
// which verifies either a single or an aggregated signature. The second type is
// a signature from a random beacon signer, which verifies either the signature share or
// the reconstructed threshold signature.
type CombinedVerifierV2 struct {
	committee      hotstuff.Committee
	stakingHasher  hash.Hasher
	beaconHasher   hash.Hasher
	keysAggregator *stakingKeysAggregator
	packer         hotstuff.Packer
}

// NewCombinedVerifierV2 creates a new combined verifier with the given dependencies.
// - the hotstuff committee's state is used to retrieve the public keys for the staking signature;
<<<<<<< HEAD
// - the staking tag is used to create hasher to verify staking signatures;
// - the beacon tag is used to create hasher to verify random beacon signatures;
// - the packer is used to unpack QC for verification;
func NewCombinedVerifierV2(committee hotstuff.Committee, stakingTag string, beaconTag string, packer hotstuff.Packer) *CombinedVerifierV2 {
=======
// - the merger is used to combine and split staking and random beacon signatures;
func NewCombinedVerifierV2(committee hotstuff.Committee, merger module.Merger) *CombinedVerifierV2 {
>>>>>>> f8edcf78
	return &CombinedVerifierV2{
		committee:      committee,
		stakingHasher:  crypto.NewBLSKMAC(encoding.ConsensusVoteTag),
		beaconHasher:   crypto.NewBLSKMAC(encoding.RandomBeaconTag),
		keysAggregator: newStakingKeysAggregator(),
		packer:         packer,
	}
}

// VerifyVote verifies the validity of a combined signature from a vote.
// Usually this method is only used to verify the proposer's vote, which is
// the vote included in a block proposal.
// TODO: return error only, because when the sig is invalid, the returned bool
// can't indicate whether it's staking sig was invalid, or beacon sig was invalid.
func (c *CombinedVerifierV2) VerifyVote(signer *flow.Identity, sigData []byte, block *model.Block) (bool, error) {

	// create the to-be-signed message
	msg := MakeVoteMessage(block.View, block.BlockID)

	// split the two signatures from the vote
	// TODO: move DecodeDoubleSig to merger.Split
	stakingSig, beaconShare, err := signature.DecodeDoubleSig(sigData)
	if err != nil {
		return false, fmt.Errorf("could not split signature: %w", modulesig.ErrInvalidFormat)
	}

	dkg, err := c.committee.DKG(block.BlockID)
	if err != nil {
		return false, fmt.Errorf("could not get dkg: %w", err)
	}

	// verify each signature against the message
	// TODO: check if using batch verification is faster (should be yes)
	stakingValid, err := signer.StakingPubKey.Verify(stakingSig, msg, c.stakingHasher)
	if err != nil {
		return false, fmt.Errorf("internal error while verifying staking signature: %w", err)
	}
	if !stakingValid {
		return false, fmt.Errorf("invalid staking sig")
	}

	// there is no beacon share, no need to verify it
	if beaconShare == nil {
		return true, nil
	}

	// if there is beacon share, there must be beacon public key
	beaconPubKey, err := dkg.KeyShare(signer.NodeID)
	if err != nil {
		return false, fmt.Errorf("could not get random beacon key share for %x: %w", signer.NodeID, err)
	}

	beaconValid, err := beaconPubKey.Verify(beaconShare, msg, c.beaconHasher)
	if err != nil {
		return false, fmt.Errorf("internal error while verifying beacon signature: %w", err)
	}

	if !beaconValid {
		return false, fmt.Errorf("invalid beacon sig")
	}
	return true, nil
}

// VerifyQC verifies the validity of a combined signature on a quorum certificate.
func (c *CombinedVerifierV2) VerifyQC(signers flow.IdentityList, sigData []byte, block *model.Block) (bool, error) {

	dkg, err := c.committee.DKG(block.BlockID)
	if err != nil {
		return false, fmt.Errorf("could not get dkg data: %w", err)
	}

	// unpack sig data using packer
	blockSigData, err := c.packer.Unpack(block.BlockID, signers.NodeIDs(), sigData)
	if err != nil {
		return false, fmt.Errorf("could not split signature: %w", modulesig.ErrInvalidFormat)
	}

	msg := MakeVoteMessage(block.View, block.BlockID)

<<<<<<< HEAD
	// verify the beacon signature first
	beaconValid, err := dkg.GroupKey().Verify(blockSigData.ReconstructedRandomBeaconSig, msg, c.beacon)
=======
	// verify the beacon signature first since it is faster to verify (no public key aggregation needed)
	beaconValid, err := dkg.GroupKey().Verify(beaconThresSig, msg, c.beaconHasher)
>>>>>>> f8edcf78
	if err != nil {
		return false, fmt.Errorf("internal error while verifying beacon signature: %w", err)
	}
	if !beaconValid {
		return false, nil
	}
	// verify the aggregated staking signature next (more costly)
	// TODO: eventually VerifyMany will be a method of a stateful struct. The struct would
	// hold the message, all the participants keys, the latest verification aggregated public key,
	// as well as the latest list of signers (preferably a bit vector, using indices).
	// VerifyMany would only take the signature and the new list of signers (a bit vector preferably)
	// as inputs. A new struct needs to be used for each epoch since the list of participants is upadted.

	// TODO: update to use module/signature.PublicKeyAggregator
	aggregatedKey, err := c.keysAggregator.aggregatedStakingKey(signers)
	if err != nil {
		return false, fmt.Errorf("could not compute aggregated key: %w", err)
	}
<<<<<<< HEAD
	stakingValid, err := aggregatedKey.Verify(blockSigData.AggregatedStakingSig, msg, c.staking)
=======
	stakingValid, err := aggregatedKey.Verify(stakingAggSig, msg, c.stakingHasher)
>>>>>>> f8edcf78
	if err != nil {
		return false, fmt.Errorf("internal error while verifying staking signature: %w", err)
	}
	return stakingValid, nil
}<|MERGE_RESOLUTION|>--- conflicted
+++ resolved
@@ -31,15 +31,9 @@
 
 // NewCombinedVerifierV2 creates a new combined verifier with the given dependencies.
 // - the hotstuff committee's state is used to retrieve the public keys for the staking signature;
-<<<<<<< HEAD
-// - the staking tag is used to create hasher to verify staking signatures;
-// - the beacon tag is used to create hasher to verify random beacon signatures;
+// - the merger is used to combine and split staking and random beacon signatures;
 // - the packer is used to unpack QC for verification;
-func NewCombinedVerifierV2(committee hotstuff.Committee, stakingTag string, beaconTag string, packer hotstuff.Packer) *CombinedVerifierV2 {
-=======
-// - the merger is used to combine and split staking and random beacon signatures;
-func NewCombinedVerifierV2(committee hotstuff.Committee, merger module.Merger) *CombinedVerifierV2 {
->>>>>>> f8edcf78
+func NewCombinedVerifierV2(committee hotstuff.Committee, packer hotstuff.Packer) *CombinedVerifierV2 {
 	return &CombinedVerifierV2{
 		committee:      committee,
 		stakingHasher:  crypto.NewBLSKMAC(encoding.ConsensusVoteTag),
@@ -119,13 +113,8 @@
 
 	msg := MakeVoteMessage(block.View, block.BlockID)
 
-<<<<<<< HEAD
-	// verify the beacon signature first
-	beaconValid, err := dkg.GroupKey().Verify(blockSigData.ReconstructedRandomBeaconSig, msg, c.beacon)
-=======
 	// verify the beacon signature first since it is faster to verify (no public key aggregation needed)
-	beaconValid, err := dkg.GroupKey().Verify(beaconThresSig, msg, c.beaconHasher)
->>>>>>> f8edcf78
+	beaconValid, err := dkg.GroupKey().Verify(blockSigData.ReconstructedRandomBeaconSig, msg, c.beaconHasher)
 	if err != nil {
 		return false, fmt.Errorf("internal error while verifying beacon signature: %w", err)
 	}
@@ -144,11 +133,7 @@
 	if err != nil {
 		return false, fmt.Errorf("could not compute aggregated key: %w", err)
 	}
-<<<<<<< HEAD
-	stakingValid, err := aggregatedKey.Verify(blockSigData.AggregatedStakingSig, msg, c.staking)
-=======
-	stakingValid, err := aggregatedKey.Verify(stakingAggSig, msg, c.stakingHasher)
->>>>>>> f8edcf78
+	stakingValid, err := aggregatedKey.Verify(blockSigData.AggregatedStakingSig, msg, c.stakingHasher)
 	if err != nil {
 		return false, fmt.Errorf("internal error while verifying staking signature: %w", err)
 	}
