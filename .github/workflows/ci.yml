--- conflicted
+++ resolved
@@ -4,20 +4,13 @@
   push:
     branches: 
       - master
-<<<<<<< HEAD
+      - feature/epochs
       - feature/dkg
   pull_request:
     branches:
       - master
+      - feature/epochs
       - feature/dkg
-=======
-      - feature/epochs
-  pull_request:
-    branches:
-      - master
-      - feature/epochs
->>>>>>> d2f1f8d6
-
 jobs:
   golangci:
     name: Lint
