name: CI

on:
  push:
    branches:
      - master
<<<<<<< HEAD
      - feature/epochs
      - feature/dkg
  pull_request:
    branches:
      - master
      - feature/epochs
      - feature/dkg
=======
      - auto-cadence-upgrade/*
  pull_request:
    branches:
      - master
      - auto-cadence-upgrade/*

>>>>>>> d5a38442
jobs:
  golangci:
    name: Lint
    runs-on: ubuntu-latest
    steps:
      - name: Checkout repo
        uses: actions/checkout@v2
      - name: Build relic
        run: make crypto/relic/build
      - name: Run golangci-lint
        uses: golangci/golangci-lint-action@v2.3.0
        with:
          # Required: the version of golangci-lint is required and must be specified without patch version: we always use the latest patch version.
          version: v1.29
          args: -v --build-tags relic
  unit-test:
    name: Unit Tests
    runs-on: ubuntu-latest
    steps:
    - name: Setup Go
      uses: actions/setup-go@v2
      with:
        go-version: '1.15'
    - name: Checkout repo
      uses: actions/checkout@v2
    - name: Run tests
      run: make ci
    - name: Upload coverage report
      uses: codecov/codecov-action@v1
      with:
        file: ./coverage.txt
        flags: unittests
        name: codecov-umbrella
  integration-test:
    name: Integration Tests
    runs-on: ubuntu-latest
    steps:
      - name: Setup Go
        uses: actions/setup-go@v2
        with:
          go-version: "1.15"
      - name: Checkout repo
        uses: actions/checkout@v2
      - name: Build relic
        run: make crypto/relic/build
      - name: Docker build
        run: make docker-build-flow
      - name: Run tests
        run: make ci-integration<|MERGE_RESOLUTION|>--- conflicted
+++ resolved
@@ -4,22 +4,15 @@
   push:
     branches:
       - master
-<<<<<<< HEAD
+      - auto-cadence-upgrade/*
       - feature/epochs
       - feature/dkg
   pull_request:
     branches:
       - master
+      - auto-cadence-upgrade/*
       - feature/epochs
       - feature/dkg
-=======
-      - auto-cadence-upgrade/*
-  pull_request:
-    branches:
-      - master
-      - auto-cadence-upgrade/*
-
->>>>>>> d5a38442
 jobs:
   golangci:
     name: Lint
