--- conflicted
+++ resolved
@@ -10,18 +10,12 @@
 // ChunkDataPackRequest is an internal data structure in fetcher engine that is passed between the engine
 // and requester module. It conveys required information for requesting a chunk data pack.
 type ChunkDataPackRequest struct {
-<<<<<<< HEAD
 	ChunkID       flow.Identifier
 	Height        uint64              // block height of execution result of the chunk, used to drop chunk requests of sealed heights.
 	Agrees        flow.IdentifierList // execution node ids that generated the result of chunk.
 	Disagrees     flow.IdentifierList // execution node ids that generated a conflicting result with result of chunk.
 	RetryAfter    time.Duration       // interval until request should be retried.
 	LastRequested time.Time           // timestamp of last request dispatched for this chunk id.
-=======
-	ChunkID   flow.Identifier
-	Height    uint64            // block height of execution result of the chunk, used to drop chunk requests of sealed heights.
-	Agrees    []flow.Identifier // execution node ids that generated the result of chunk.
-	Disagrees []flow.Identifier // execution node ids that generated a conflicting result with result of chunk.
 	Targets   flow.IdentityList // list of all execution nodes identity at the block height of this chunk (including non-responders).
 }
 
@@ -51,5 +45,4 @@
 
 	nonResponders := c.Targets.Filter(filter.Not(filter.HasNodeID(c.Disagrees...))).Sample(need).NodeIDs()
 	return append(c.Agrees, nonResponders...)
->>>>>>> fb2fe84a
 }