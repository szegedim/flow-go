--- conflicted
+++ resolved
@@ -35,7 +35,6 @@
 	builder "github.com/onflow/flow-go/module/builder/collection"
 	"github.com/onflow/flow-go/module/epochs"
 	confinalizer "github.com/onflow/flow-go/module/finalizer/consensus"
-	"github.com/onflow/flow-go/module/id"
 	"github.com/onflow/flow-go/module/ingress"
 	"github.com/onflow/flow-go/module/mempool"
 	epochpool "github.com/onflow/flow-go/module/mempool/epochs"
@@ -265,17 +264,7 @@
 				followerEng,
 				mainChainSyncCore,
 				finalizedHeader,
-<<<<<<< HEAD
-				id.NewFilteredIdentifierProvider(
-					filter.And(
-						filter.HasRole(flow.RoleConsensus),
-						filter.Not(filter.HasNodeID(node.Me.NodeID())),
-					),
-					node.IdentityProvider,
-				),
-=======
 				node.SyncEngineIdentifierProvider,
->>>>>>> c3f87e40
 			)
 			if err != nil {
 				return nil, fmt.Errorf("could not create synchronization engine: %w", err)
