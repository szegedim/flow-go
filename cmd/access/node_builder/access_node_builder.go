--- conflicted
+++ resolved
@@ -73,13 +73,6 @@
 	// IsStaked returns True is this is a staked Access Node, False otherwise
 	IsStaked() bool
 
-<<<<<<< HEAD
-	// SupportsUnstakedNode returns True if this is a staked Access node which also supports
-	// unstaked access nodes/unstaked consensus follower engines, False otherwise.
-	SupportsUnstakedNode() bool
-
-=======
->>>>>>> 0a8729c7
 	// Build defines all of the Access node's components and modules.
 	Build() AccessNodeBuilder
 }
@@ -93,11 +86,7 @@
 	bootstrapNodePublicKeys      []string
 	bootstrapIdentities          flow.IdentityList // the identity list of bootstrap peers the node uses to discover other nodes
 	NetworkKey                   crypto.PrivateKey // the networking key passed in by the caller when being used as a library
-<<<<<<< HEAD
-	supportsUnstakedFollower     bool
-=======
 	supportsUnstakedFollower     bool              // True if this is a staked Access node which also supports unstaked access nodes/unstaked consensus follower engines
->>>>>>> 0a8729c7
 	collectionGRPCPort           uint
 	executionGRPCPort            uint
 	pingEnabled                  bool
@@ -540,19 +529,6 @@
 	return builder.staked
 }
 
-<<<<<<< HEAD
-func (builder *FlowAccessNodeBuilder) SupportsUnstakedNode() bool {
-	// unstaked access nodes can't be upstream of other unstaked access nodes for now
-	if !builder.IsStaked() {
-		return false
-	}
-
-	// a staked access node may or may not support unstaked follower
-	return builder.supportsUnstakedFollower
-}
-
-=======
->>>>>>> 0a8729c7
 func (builder *FlowAccessNodeBuilder) ParseFlags() {
 
 	builder.BaseFlags()
@@ -561,10 +537,6 @@
 
 	builder.ParseAndPrintFlags()
 
-<<<<<<< HEAD
-	builder.deriveBootstrapPeerIdentities()
-=======
->>>>>>> 0a8729c7
 }
 
 func (builder *FlowAccessNodeBuilder) extraFlags() {
@@ -600,78 +572,6 @@
 	})
 }
 
-<<<<<<< HEAD
-// deriveBootstrapPeerIdentities derives the Flow Identity of the bootstrap peers from the parameters.
-// These are the identities of the staked and unstaked ANs also acting as the DHT bootstrap server
-func (builder *FlowAccessNodeBuilder) deriveBootstrapPeerIdentities() {
-	ids, err := BootstrapIdentities(builder.bootstrapNodeAddresses, builder.bootstrapNodePublicKeys)
-	builder.MustNot(err)
-	builder.bootstrapIdentities = ids
-}
-
-// initLibP2PFactory creates the LibP2P factory function for the given node ID and network key.
-// The factory function is later passed into the initMiddleware function to eventually instantiate the p2p.LibP2PNode instance
-func (builder *FlowAccessNodeBuilder) initLibP2PFactory(ctx context.Context,
-	nodeID flow.Identifier,
-	networkKey crypto.PrivateKey) (p2p.LibP2PFactoryFunc, error) {
-
-	// The staked nodes act as the DHT servers
-	dhtOptions := []dht.Option{p2p.AsServer(builder.IsStaked())}
-
-	// if this is an unstaked access node, then seed the DHT with the boostrap identities
-	if !builder.IsStaked() {
-		bootstrapPeersOpt, err := p2p.WithBootstrapPeers(builder.bootstrapIdentities)
-		builder.MustNot(err)
-		dhtOptions = append(dhtOptions, bootstrapPeersOpt)
-	}
-
-	myAddr := builder.NodeConfig.Me.Address()
-	if builder.BaseConfig.BindAddr != cmd.NotSet {
-		myAddr = builder.BaseConfig.BindAddr
-	}
-
-	return func() (*p2p.Node, error) {
-		libp2pNode, err := p2p.NewDefaultLibP2PNodeBuilder(nodeID, myAddr, networkKey).
-			SetRootBlockID(builder.RootBlock.ID()).
-			// unlike the staked side of the network where currently all the node addresses are known upfront,
-			// for the unstaked side of the network, the  nodes need to discover each other using DHT Discovery.
-			SetDHTOptions(dhtOptions...).
-			// TODO: set pubsub options with subscription filter
-			SetLogger(builder.Logger).
-			Build(ctx)
-		if err != nil {
-			return nil, err
-		}
-		builder.LibP2PNode = libp2pNode
-		return builder.LibP2PNode, nil
-	}, nil
-}
-
-// initMiddleware creates the network.Middleware implementation with the libp2p factory function, metrics, peer update
-// interval, and validators. The network.Middleware is then passed into the initNetwork function.
-func (builder *FlowAccessNodeBuilder) initMiddleware(nodeID flow.Identifier,
-	networkMetrics module.NetworkMetrics,
-	factoryFunc p2p.LibP2PFactoryFunc,
-	validators ...network.MessageValidator) network.Middleware {
-	builder.Middleware = p2p.NewMiddleware(
-		builder.Logger,
-		factoryFunc,
-		nodeID,
-		networkMetrics,
-		builder.RootBlock.ID(),
-		time.Hour, // TODO: this is pretty meaningless since there is no peermanager in play.
-		p2p.DefaultUnicastTimeout,
-		false, // no connection gating for the unstaked network
-		false, // no peer management for the unstaked network (peer discovery will be done via LibP2P discovery mechanism)
-		builder.IDTranslator,
-		p2p.WithMessageValidators(validators...),
-		// use default identifier provider
-	)
-	return builder.Middleware
-}
-
-=======
->>>>>>> 0a8729c7
 // initNetwork creates the network.Network implementation with the given metrics, middleware, initial list of network
 // participants and topology used to choose peers from the list of participants. The list of participants can later be
 // updated by calling network.SetIDs.
@@ -707,17 +607,11 @@
 		// filter out messages sent by this node itself
 		validator.ValidateNotSender(selfID),
 		validator.NewAnyValidator(
-<<<<<<< HEAD
-			validator.NewOriginValidator(
-				id.NewFilteredIdentifierProvider(filter.IsValidCurrentEpochParticipant, idProvider),
-			),
-=======
 			// message should be either from a valid staked node
 			validator.NewOriginValidator(
 				id.NewFilteredIdentifierProvider(filter.IsValidCurrentEpochParticipant, idProvider),
 			),
 			// or the message should be specifically targeted for this node
->>>>>>> 0a8729c7
 			validator.ValidateTarget(log, selfID),
 		),
 	}
