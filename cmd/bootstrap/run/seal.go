package run

import (
	"github.com/onflow/flow-go/model/flow"
)

<<<<<<< HEAD
func GenerateRootSeal(result *flow.ExecutionResult, setup *flow.EpochSetup, commit *flow.EpochCommit) *flow.Seal {
	finalState := result.FinalStateCommitment()
=======
func GenerateRootSeal(result *flow.ExecutionResult) *flow.Seal {
	finalState, _ := result.FinalStateCommitment()
>>>>>>> e01a7f68
	seal := &flow.Seal{
		BlockID:    result.BlockID,
		ResultID:   result.ID(),
		FinalState: finalState,
	}
	return seal
}<|MERGE_RESOLUTION|>--- conflicted
+++ resolved
@@ -4,13 +4,8 @@
 	"github.com/onflow/flow-go/model/flow"
 )
 
-<<<<<<< HEAD
-func GenerateRootSeal(result *flow.ExecutionResult, setup *flow.EpochSetup, commit *flow.EpochCommit) *flow.Seal {
+func GenerateRootSeal(result *flow.ExecutionResult) *flow.Seal {
 	finalState := result.FinalStateCommitment()
-=======
-func GenerateRootSeal(result *flow.ExecutionResult) *flow.Seal {
-	finalState, _ := result.FinalStateCommitment()
->>>>>>> e01a7f68
 	seal := &flow.Seal{
 		BlockID:    result.BlockID,
 		ResultID:   result.ID(),
