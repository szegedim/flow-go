package main

import (
	"github.com/dapperlabs/flow-go/cmd"
	"github.com/dapperlabs/flow-go/engine/execution/execution"
	"github.com/dapperlabs/flow-go/engine/execution/execution/components/computer"
	"github.com/dapperlabs/flow-go/engine/execution/execution/components/executor"
	"github.com/dapperlabs/flow-go/engine/execution/execution/modules/context"
	"github.com/dapperlabs/flow-go/language/runtime"
	"github.com/dapperlabs/flow-go/module"
	storage "github.com/dapperlabs/flow-go/storage/mock"
)

func main() {

	cmd.
		FlowNode("execution").
		Component("execution engine", func(node *cmd.FlowNodeBuilder) module.ReadyDoneAware {

			node.Logger.Info().Msg("initializing execution engine")

			rt := runtime.NewInterpreterRuntime()
			comp := computer.New(rt, context.NewProvider())
			exec := executor.New(comp)

<<<<<<< HEAD
			// TODO: replace mocks with real implementation
			transactions := &storage.Transactions{}
=======
>>>>>>> d397f785
			collections := &storage.Collections{}

			engine, err := execution.New(
				node.Logger,
				node.Network,
				node.Me,
				collections,
				exec,
			)
			node.MustNot(err).Msg("could not initialize execution engine")
			return engine
		}).Run()

}<|MERGE_RESOLUTION|>--- conflicted
+++ resolved
@@ -23,11 +23,7 @@
 			comp := computer.New(rt, context.NewProvider())
 			exec := executor.New(comp)
 
-<<<<<<< HEAD
-			// TODO: replace mocks with real implementation
-			transactions := &storage.Transactions{}
-=======
->>>>>>> d397f785
+			// TODO: replace mock with real implementation
 			collections := &storage.Collections{}
 
 			engine, err := execution.New(
