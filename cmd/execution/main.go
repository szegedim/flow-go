package main

import (
	"github.com/spf13/pflag"

	"github.com/dapperlabs/flow-go/cmd"
	"github.com/dapperlabs/flow-go/engine/execution/computation"
	"github.com/dapperlabs/flow-go/engine/execution/computation/virtualmachine"
	"github.com/dapperlabs/flow-go/engine/execution/ingestion"
	"github.com/dapperlabs/flow-go/engine/execution/provider"
	"github.com/dapperlabs/flow-go/engine/execution/rpc"
	"github.com/dapperlabs/flow-go/engine/execution/state"
	"github.com/dapperlabs/flow-go/language/runtime"
	"github.com/dapperlabs/flow-go/module"
	"github.com/dapperlabs/flow-go/storage"
	"github.com/dapperlabs/flow-go/storage/badger"
	"github.com/dapperlabs/flow-go/storage/ledger"
	"github.com/dapperlabs/flow-go/storage/ledger/databases/leveldb"
)

func main() {

	var (
		stateCommitments storage.Commits
		ledgerStorage    storage.Ledger
		receiptsEng      *provider.Engine
		executionEng     *computation.Engine
		ingestionEng     *ingestion.Engine
		rpcConf          rpc.Config
		err              error
		executionState   state.ExecutionState
	)

	cmd.
		FlowNode("execution").
		ExtraFlags(func(flags *pflag.FlagSet) {
			flags.StringVarP(&rpcConf.ListenAddr, "rpc-addr", "i", "localhost:9000", "the address the gRPC server listens on")
		}).
		PostInit(func(node *cmd.FlowNodeBuilder) {
			stateCommitments = badger.NewCommits(node.DB)

			levelDB, err := leveldb.NewLevelDB("db/valuedb", "db/triedb")
			node.MustNot(err).Msg("could not initialize LevelDB databases")

			ledgerStorage, err = ledger.NewTrieStorage(levelDB)
			node.MustNot(err).Msg("could not initialize ledger trie storage")
		}).
		Component("receipts engine", func(node *cmd.FlowNodeBuilder) module.ReadyDoneAware {
			node.Logger.Info().Msg("initializing receipts engine")

			chunkHeaders := badger.NewChunkHeaders(node.DB)

			executionState = state.NewExecutionState(ledgerStorage, stateCommitments, chunkHeaders)

			receiptsEng, err = provider.New(
				node.Logger,
				node.Network,
				node.State,
				node.Me,
				executionState,
			)
			node.MustNot(err).Msg("could not initialize receipts engine")

			return receiptsEng
		}).
		Component("execution engine", func(node *cmd.FlowNodeBuilder) module.ReadyDoneAware {
			node.Logger.Info().Msg("initializing execution engine")

			rt := runtime.NewInterpreterRuntime()
			vm := virtualmachine.New(rt)

<<<<<<< HEAD
			chunkDataPacks := badger.NewChunkDataPacks(node.DB)

			execState := state.NewExecutionState(ledgerStorage, stateCommitments, chunkDataPacks)

			executionEng, err = execution.New(
=======
			executionEng, err = computation.New(
>>>>>>> b3ff0304
				node.Logger,
				node.Network,
				node.Me,
				node.State,
				receiptsEng,
				vm,
			)
			node.MustNot(err).Msg("could not initialize execution engine")

			return executionEng
		}).
		Component("ingestion engine", func(node *cmd.FlowNodeBuilder) module.ReadyDoneAware {
			node.Logger.Info().Msg("initializing ingestion engine")

			blocks := badger.NewBlocks(node.DB)
			collections := badger.NewCollections(node.DB)
			payloads := badger.NewPayloads(node.DB)

			ingestionEng, err = ingestion.New(
				node.Logger,
				node.Network,
				node.Me,
				node.State,
				blocks,
				payloads,
				collections,
				executionEng,
				executionState,
			)
			node.MustNot(err).Msg("could not initialize ingestion engine")

			return ingestionEng
		}).
		Component("RPC engine", func(node *cmd.FlowNodeBuilder) module.ReadyDoneAware {
			node.Logger.Info().Msg("initializing gRPC server")

			rpcEng := rpc.New(node.Logger, rpcConf, ingestionEng)
			return rpcEng
		}).Run()

}<|MERGE_RESOLUTION|>--- conflicted
+++ resolved
@@ -69,15 +69,9 @@
 			rt := runtime.NewInterpreterRuntime()
 			vm := virtualmachine.New(rt)
 
-<<<<<<< HEAD
 			chunkDataPacks := badger.NewChunkDataPacks(node.DB)
-
 			execState := state.NewExecutionState(ledgerStorage, stateCommitments, chunkDataPacks)
-
-			executionEng, err = execution.New(
-=======
 			executionEng, err = computation.New(
->>>>>>> b3ff0304
 				node.Logger,
 				node.Network,
 				node.Me,
