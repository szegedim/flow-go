--- conflicted
+++ resolved
@@ -28,11 +28,8 @@
 	"github.com/onflow/flow-go/engine/consensus/matching"
 	"github.com/onflow/flow-go/engine/consensus/provider"
 	"github.com/onflow/flow-go/model/bootstrap"
-<<<<<<< HEAD
 	"github.com/onflow/flow-go/model/dkg"
-=======
 	"github.com/onflow/flow-go/model/encodable"
->>>>>>> d78eb06b
 	"github.com/onflow/flow-go/model/encoding"
 	"github.com/onflow/flow-go/model/flow"
 	"github.com/onflow/flow-go/model/flow/filter"
@@ -467,7 +464,7 @@
 
 			epochLookup := epochs.NewEpochLookup(node.State)
 
-			signerStore := signature.NewEpochAwareSignerStore(epochLookup, node.Storage.DKGKeys)
+			thresholdSignerStore := signature.NewEpochAwareSignerStore(epochLookup, node.Storage.DKGKeys)
 
 			// initialize the combined signer for hotstuff
 			var signer hotstuff.SignerVerifier
@@ -476,7 +473,7 @@
 				staking,
 				thresholdVerifier,
 				merger,
-				signerStore,
+				thresholdSignerStore,
 				node.NodeID,
 			)
 			signer = verification.NewMetricsWrapper(signer, mainMetrics) // wrapper for measuring time spent with crypto-related operations
