--- conflicted
+++ resolved
@@ -207,14 +207,11 @@
 				return nil, err
 			}
 
-<<<<<<< HEAD
-=======
 			assigner, err := chmodule.NewChunkAssigner(chunkAlpha, node.State)
 			if err != nil {
 				return nil, fmt.Errorf("could not create public assignment: %w", err)
 			}
 
->>>>>>> dd2d6fc4
 			match, err := matching.New(
 				node.Logger,
 				node.Metrics.Engine,
