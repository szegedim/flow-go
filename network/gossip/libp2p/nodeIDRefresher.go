package libp2p

import (
	"github.com/rs/zerolog"
	"github.com/rs/zerolog/log"

	"github.com/onflow/flow-go/model/flow"
	"github.com/onflow/flow-go/model/flow/filter"
	"github.com/onflow/flow-go/state/protocol"
)

// NodeIDRefresher derives the latest list of flow identities with which the
// network should be communicating based on identity table changes in the
// protocol state.
type NodeIDRefresher struct {
	logger   zerolog.Logger
	state    protocol.ReadOnlyState
	callBack func(flow.IdentityList) error // callBack to call when the id list has changed
}

func NewNodeIDRefresher(logger zerolog.Logger, state protocol.ReadOnlyState, callBack func(list flow.IdentityList) error) *NodeIDRefresher {
	return &NodeIDRefresher{
		logger:   logger.With().Str("component", "network-refresher").Logger(),
		state:    state,
		callBack: callBack,
	}
}

<<<<<<< HEAD
// OnIdentityTableChanged updates the networking layer's list of nodes to connect
// to when the identity table changes in the protocol state.
func (listener *NodeIDRefresher) OnIdentityTableChanged() {

	final, err := listener.state.Final().Head()
	if err != nil {
		log.Error().Err(err).Msg("failed to get finalized height")
		return
	}
	phase, err := listener.state.Final().Phase()
	if err != nil {
		log.Error().Err(err).Msg("failed to get epoch phase")
	}

	log := listener.logger.
		With().
		Uint64("final_height", final.Height).
		Str("epoch_phase", phase.String()).
		Logger()
=======
func (listener *NodeIDRefresher) getLogger(final protocol.Snapshot) zerolog.Logger {
>>>>>>> 24c35ff4

	log := listener.logger

	// retrieve some contextual information for logging
	head, err := final.Head()
	if err != nil {
<<<<<<< HEAD
		log.Err(err).Msg("failed to update network ids on identity table change")
		return
=======
		log.Error().Err(err).Msg("failed to get finalized header")
		return log
>>>>>>> 24c35ff4
	}
	log = log.With().Uint64("final_height", head.Height).Logger()

	phase, err := listener.state.Final().Phase()
	if err != nil {
<<<<<<< HEAD
		log.Err(err).Msg("failed to update network ids on identity table change")
		return
=======
		log.Error().Err(err).Msg("failed to get epoch phase")
		return log
>>>>>>> 24c35ff4
	}
	log = log.With().Str("epoch_phase", phase.String()).Logger()

	return log
}

<<<<<<< HEAD
// IDsFromState returns which nodes should be connected to based on the latest
// finalized state. The protocol state includes nodes from the previous/next
// epoch that should be included in network communication. We omit any nodes
// that have been ejected.
func IDsFromState(state protocol.ReadOnlyState) (flow.IdentityList, error) {
	return state.Final().Identities(filter.Not(filter.Ejected))
}
=======
// OnIdentityTableChanged updates the networking layer's list of nodes to connect
// to when the identity table changes in the protocol state.
func (listener *NodeIDRefresher) OnIdentityTableChanged() {

	final := listener.state.Final()
	log := listener.getLogger(final)

	log.Info().Msg("updating network ids upon identity table change")

	// get the new set of IDs
	newIDs, err := final.Identities(NetworkingSetFilter)
	if err != nil {
		log.Err(err).Msg("failed to determine new identity table after identity table change")
		return
	}

	// call the registered callback
	err = listener.callBack(newIDs)
	if err != nil {
		log.Err(err).Msg("failed to update network ids on identity table change")
		return
	}

	log.Info().Msg("successfully updated network ids upon identity table change")
}

// NetworkingSetFilter is an identity filter that, when applied to the identity
// table at a given snapshot, returns all nodes that we should communicate with
// over the networking layer.
//
// NOTE: The protocol state includes nodes from the previous/next epoch that should
// be included in network communication. We omit any nodes that have been ejected.
var NetworkingSetFilter = filter.Not(filter.Ejected)
>>>>>>> 24c35ff4
<|MERGE_RESOLUTION|>--- conflicted
+++ resolved
@@ -2,7 +2,6 @@
 
 import (
 	"github.com/rs/zerolog"
-	"github.com/rs/zerolog/log"
 
 	"github.com/onflow/flow-go/model/flow"
 	"github.com/onflow/flow-go/model/flow/filter"
@@ -26,69 +25,28 @@
 	}
 }
 
-<<<<<<< HEAD
-// OnIdentityTableChanged updates the networking layer's list of nodes to connect
-// to when the identity table changes in the protocol state.
-func (listener *NodeIDRefresher) OnIdentityTableChanged() {
-
-	final, err := listener.state.Final().Head()
-	if err != nil {
-		log.Error().Err(err).Msg("failed to get finalized height")
-		return
-	}
-	phase, err := listener.state.Final().Phase()
-	if err != nil {
-		log.Error().Err(err).Msg("failed to get epoch phase")
-	}
-
-	log := listener.logger.
-		With().
-		Uint64("final_height", final.Height).
-		Str("epoch_phase", phase.String()).
-		Logger()
-=======
 func (listener *NodeIDRefresher) getLogger(final protocol.Snapshot) zerolog.Logger {
->>>>>>> 24c35ff4
 
 	log := listener.logger
 
 	// retrieve some contextual information for logging
 	head, err := final.Head()
 	if err != nil {
-<<<<<<< HEAD
-		log.Err(err).Msg("failed to update network ids on identity table change")
-		return
-=======
 		log.Error().Err(err).Msg("failed to get finalized header")
 		return log
->>>>>>> 24c35ff4
 	}
 	log = log.With().Uint64("final_height", head.Height).Logger()
 
 	phase, err := listener.state.Final().Phase()
 	if err != nil {
-<<<<<<< HEAD
-		log.Err(err).Msg("failed to update network ids on identity table change")
-		return
-=======
 		log.Error().Err(err).Msg("failed to get epoch phase")
 		return log
->>>>>>> 24c35ff4
 	}
 	log = log.With().Str("epoch_phase", phase.String()).Logger()
 
 	return log
 }
 
-<<<<<<< HEAD
-// IDsFromState returns which nodes should be connected to based on the latest
-// finalized state. The protocol state includes nodes from the previous/next
-// epoch that should be included in network communication. We omit any nodes
-// that have been ejected.
-func IDsFromState(state protocol.ReadOnlyState) (flow.IdentityList, error) {
-	return state.Final().Identities(filter.Not(filter.Ejected))
-}
-=======
 // OnIdentityTableChanged updates the networking layer's list of nodes to connect
 // to when the identity table changes in the protocol state.
 func (listener *NodeIDRefresher) OnIdentityTableChanged() {
@@ -121,5 +79,4 @@
 //
 // NOTE: The protocol state includes nodes from the previous/next epoch that should
 // be included in network communication. We omit any nodes that have been ejected.
-var NetworkingSetFilter = filter.Not(filter.Ejected)
->>>>>>> 24c35ff4
+var NetworkingSetFilter = filter.Not(filter.Ejected)