package libp2p

import (
	"fmt"
	"hash"
	"strconv"
	"sync"

	"github.com/dchest/siphash"
	"github.com/pkg/errors"
	"github.com/rs/zerolog"

	"github.com/dapperlabs/flow-go/model/flow"
	"github.com/dapperlabs/flow-go/module"
	"github.com/dapperlabs/flow-go/network"
	"github.com/dapperlabs/flow-go/network/gossip/libp2p/cache"
	libp2perrors "github.com/dapperlabs/flow-go/network/gossip/libp2p/errors"
	"github.com/dapperlabs/flow-go/network/gossip/libp2p/message"
	"github.com/dapperlabs/flow-go/network/gossip/libp2p/middleware"
	"github.com/dapperlabs/flow-go/network/gossip/libp2p/topology"
	"github.com/dapperlabs/flow-go/protocol"
)

// Network represents the overlay network of our peer-to-peer network, including
// the protocols for handshakes, authentication, gossiping and heartbeats.
type Network struct {
	sync.RWMutex
	logger  zerolog.Logger
	codec   network.Codec
	state   protocol.State
	me      module.Local
	mw      middleware.Middleware
	top     *topology.Topology
	sip     hash.Hash
	engines map[uint8]network.Engine
	rcache  *cache.RcvCache // used to deduplicate incoming messages
}

// NewNetwork creates a new naive overlay network, using the given middleware to
// communicate to direct peers, using the given codec for serialization, and
// using the given state & cache interfaces to track volatile information.
// csize determines the size of the cache dedicated to keep track of received messages
func NewNetwork(
	log zerolog.Logger,
	codec network.Codec,
	state protocol.State,
	me module.Local,
	mw middleware.Middleware,
	csize int) (*Network, error) {

	top, err := topology.New()
	if err != nil {
		return nil, errors.Wrap(err, "could not initialize topology")
	}

	rcache, err := cache.NewRcvCache(csize)
	if err != nil {
		return nil, errors.Wrap(err, "could not initialize cache")
	}

	o := &Network{
		logger:  log,
		codec:   codec,
		state:   state,
		me:      me,
		mw:      mw,
		top:     top,
		sip:     siphash.New([]byte("daflowtrickleson")),
		engines: make(map[uint8]network.Engine),
		rcache:  rcache,
	}

	return o, nil
}

// Ready returns a channel that will close when the network stack is ready.
func (n *Network) Ready() <-chan struct{} {
	ready := make(chan struct{})
	go func() {
		err := n.mw.Start(n)
		if err != nil {
			n.logger.Err(err).Msg("failed to start middleware")
		}
		close(ready)
	}()
	return ready
}

// Done returns a channel that will close when shutdown is complete.
func (n *Network) Done() <-chan struct{} {
	done := make(chan struct{})
	go func() {
		n.mw.Stop()
		close(done)
	}()
	return done
}

// Register will register the given engine with the given unique engine engineID,
// returning a conduit to directly submit messages to the message bus of the
// engine.
func (n *Network) Register(channelID uint8, engine network.Engine) (network.Conduit, error) {
	n.Lock()
	defer n.Unlock()

	// check if the engine engineID is already taken
	_, ok := n.engines[channelID]
	if ok {
		return nil, fmt.Errorf("engine already registered (%d)", engine)
	}

	// Register the middleware for the channelID topic
	err := n.mw.Subscribe(channelID)
	if err != nil {
		return nil, fmt.Errorf("failed to subscribe to channel %d: %w", channelID, err)
	}

	// create the conduit
	conduit := &Conduit{
		channelID: channelID,
		submit:    n.submit,
	}

	// register engine with provided engineID
	n.engines[channelID] = engine
	return conduit, nil
}

// Identity returns a map of all flow.Identifier to flow identity by querying the flow state
func (n *Network) Identity() (map[flow.Identifier]flow.Identity, error) {
	ids, err := n.state.Final().Identities()
<<<<<<< HEAD

=======
>>>>>>> a79ed366
	if err != nil {
		return nil, fmt.Errorf("could not get identities: %w", err)
	}
	identifierToID := make(map[flow.Identifier]flow.Identity)
	for _, id := range ids {
		identifierToID[id.NodeID] = *id
	}
	return identifierToID, nil
}

// Cleanup implements a callback to handle peers that have been dropped
// by the middleware layer.
func (n *Network) Cleanup(nodeID flow.Identifier) error {
	// drop the peer state using the ID we registered
	n.top.Down(nodeID)
	return nil
}

func (n *Network) Receive(nodeID flow.Identifier, msg interface{}) error {

	var err error
	switch m := msg.(type) {
	case *message.Message:
		err = n.processNetworkMessage(nodeID, m)
	default:
		err = fmt.Errorf("network received invalid message type (%T)", m)
	}
	if err != nil {
		err = fmt.Errorf("could not process message: %w", err)
	}
	return err
}

func (n *Network) processNetworkMessage(senderID flow.Identifier, message *message.Message) error {
	// checks the cache for deduplication
	if n.rcache.Seen(message.EventID, message.ChannelID) {
		// drops duplicate message
		n.logger.Debug().Bytes("event ID", message.EventID).
			Msg(" dropping message due to duplication")
		return nil
	}
	n.rcache.Add(message.EventID, message.ChannelID)

	// Extract channel id and find the registered engine
	channelID := uint8(message.ChannelID)
	en, found := n.engines[channelID]
	if !found {
		return libp2perrors.NewInvalidEngineError(channelID, senderID.String())
	}

	// Convert message payload to a known message type
	decodedMessage, err := n.codec.Decode(message.Payload)
	if err != nil {
		return fmt.Errorf("could not decode event: %w", err)
	}

	// call the engine with the message payload
	err = en.Process(senderID, decodedMessage)
	if err != nil {
		n.logger.Error().Str("sender", senderID.String()).Uint8("channel", channelID).Err(err)
		return fmt.Errorf("failed to process message from %s: %w", senderID.String(), err)
	}
	return nil
}

// genNetworkMessage uses the codec to encode an event into a NetworkMessage
func (n *Network) genNetworkMessage(channelID uint8, event interface{}, targetIDs ...flow.Identifier) (*message.Message, error) {
	// encode the payload using the configured codec
	payload, err := n.codec.Encode(event)
	if err != nil {
		return nil, errors.Wrap(err, "could not encode event")
	}

	// use a hash with an engine-specific salt to get the payload hash
	sip := siphash.New([]byte("libp2ppacking" + fmt.Sprintf("%03d", channelID)))

	var emTargets [][]byte
	for _, t := range targetIDs {
		emTargets = append(emTargets, t[:])
	}

	// get origin ID (inplace slicing n.me.NodeID()[:] doesn't work)
	selfID := n.me.NodeID()
	originID := selfID[:]

	//cast event to a libp2p.Message
	msg := &message.Message{
		ChannelID: uint32(channelID),
		EventID:   sip.Sum(payload),
		OriginID:  originID,
		TargetIDs: emTargets,
		Payload:   payload,
	}

	return msg, nil
}

// submit method submits the given event for the given channel to the overlay layer
// for processing; it is used by engines through conduits.
func (n *Network) submit(channelID uint8, event interface{}, targetIDs ...flow.Identifier) error {
	// genNetworkMessage the event to get payload and event ID
	msg, err := n.genNetworkMessage(channelID, event, targetIDs...)
	if err != nil {
		return errors.Wrap(err, "could not cast the event into network message")
	}

	// TODO: debup the message here

	err = n.send(channelID, msg, targetIDs...)
	if err != nil {
		return errors.Wrap(err, "could not gossip event")
	}

	return nil
}

// send sends the message to the set of target ids through the middleware
// send is the last method within the pipeline of message shipping in network layer
// once it is called, the message slips through the network layer towards the middleware
// If there is only one target NodeID, then a direct 1-1 connection is used by calling middleware.send
// Otherwise, middleware.Publish is used, which uses the PubSub method of communication.
// TODO: Move this decision making to the Middleware Issue#2246
func (n *Network) send(channelID uint8, msg *message.Message, nodeIDs ...flow.Identifier) error {
	var err error
	switch len(nodeIDs) {
	case 0:
		n.logger.Debug().Msg("list of target node IDs empty")
		return nil
	case 1:
		if nodeIDs[0] == n.me.NodeID() {
			// to avoid self dial by the underlay
			n.logger.Debug().Msg("self dial attempt")
			return nil
		}
		err = n.mw.Send(nodeIDs[0], msg)
	default:
		err = n.mw.Publish(strconv.Itoa(int(channelID)), msg)
	}
	if err != nil {
		err = fmt.Errorf("failed to send message to %s:%w", nodeIDs, err)
	}
	return err
}<|MERGE_RESOLUTION|>--- conflicted
+++ resolved
@@ -129,10 +129,6 @@
 // Identity returns a map of all flow.Identifier to flow identity by querying the flow state
 func (n *Network) Identity() (map[flow.Identifier]flow.Identity, error) {
 	ids, err := n.state.Final().Identities()
-<<<<<<< HEAD
-
-=======
->>>>>>> a79ed366
 	if err != nil {
 		return nil, fmt.Errorf("could not get identities: %w", err)
 	}
