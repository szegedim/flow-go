--- conflicted
+++ resolved
@@ -230,13 +230,8 @@
 	return conduit, nil
 }
 
-<<<<<<< HEAD
 func (n *Network) handleRegisterBlobServiceRequest(parent irrecoverable.SignalerContext, channel network.Channel, ds datastore.Batching, opts []network.BlobServiceOption) (network.BlobService, error) {
 	bs := n.mw.NewBlobService(channel, ds, opts...)
-=======
-func (n *Network) handleRegisterBlobServiceRequest(parent irrecoverable.SignalerContext, channel network.Channel, ds datastore.Batching) (network.BlobService, error) {
-	bs := n.mw.NewBlobService(channel, ds)
->>>>>>> 3375269e
 
 	// start the blob service using the network's context
 	bs.Start(parent)
