package p2p

import (
	"errors"
	"fmt"
	"strings"
	"sync"
	"time"

	"github.com/ipfs/go-datastore"
	"github.com/libp2p/go-libp2p-core/peer"
	"github.com/libp2p/go-libp2p-core/protocol"
	"github.com/rs/zerolog"

	"github.com/onflow/flow-go/crypto/hash"

	channels "github.com/onflow/flow-go/engine"
	"github.com/onflow/flow-go/model/flow"
	"github.com/onflow/flow-go/model/flow/filter"
	"github.com/onflow/flow-go/module"
	"github.com/onflow/flow-go/module/component"
	"github.com/onflow/flow-go/module/id"
	"github.com/onflow/flow-go/module/irrecoverable"
	"github.com/onflow/flow-go/network"
	netcache "github.com/onflow/flow-go/network/cache"
	"github.com/onflow/flow-go/network/message"
	"github.com/onflow/flow-go/network/p2p/conduit"
	"github.com/onflow/flow-go/network/queue"
	_ "github.com/onflow/flow-go/utils/binstat"
)

const (
	DefaultCacheSize = 10e4
	// eventIDPackingPrefix is used as a salt to generate payload hash for messages.
	eventIDPackingPrefix = "libp2ppacking"
)

// NotEjectedFilter is an identity filter that, when applied to the identity
// table at a given snapshot, returns all nodes that we should communicate with
// over the networking layer.
//
// NOTE: The protocol state includes nodes from the previous/next epoch that should
// be included in network communication. We omit any nodes that have been ejected.
var NotEjectedFilter = filter.Not(filter.Ejected)

type NetworkOptFunction func(*Network)

func WithConduitFactory(f network.ConduitFactory) NetworkOptFunction {
	return func(n *Network) {
		n.conduitFactory = f
	}
}

// Network represents the overlay network of our peer-to-peer network, including
// the protocols for handshakes, authentication, gossiping and heartbeats.
type Network struct {
	sync.RWMutex
	*component.ComponentManager
	identityProvider            id.IdentityProvider
	logger                      zerolog.Logger
	codec                       network.Codec
	me                          module.Local
	mw                          network.Middleware
	top                         network.Topology // used to determine fanout connections
	metrics                     module.NetworkMetrics
	receiveCache                *netcache.ReceiveCache // used to deduplicate incoming messages
	queue                       network.MessageQueue
	subscriptionManager         network.SubscriptionManager // used to keep track of subscribed channels
	conduitFactory              network.ConduitFactory
	registerEngineRequests      chan *registerEngineRequest
	registerBlobServiceRequests chan *registerBlobServiceRequest
}

var _ network.Network = (*Network)(nil)

type registerEngineRequest struct {
	channel          network.Channel
	messageProcessor network.MessageProcessor
	respChan         chan *registerEngineResp
}

type registerEngineResp struct {
	conduit network.Conduit
	err     error
}

type registerBlobServiceRequest struct {
	channel  network.Channel
	ds       datastore.Batching
	opts     []network.BlobServiceOption
	respChan chan *registerBlobServiceResp
}

type registerBlobServiceResp struct {
	blobService network.BlobService
	err         error
}

var ErrNetworkShutdown = errors.New("network has already shutdown")

// NewNetwork creates a new naive overlay network, using the given middleware to
// communicate to direct peers, using the given codec for serialization, and
// using the given state & cache interfaces to track volatile information.
// csize determines the size of the cache dedicated to keep track of received messages
func NewNetwork(
	log zerolog.Logger,
	codec network.Codec,
	me module.Local,
	mwFactory func() (network.Middleware, error),
	top network.Topology,
	sm network.SubscriptionManager,
	metrics module.NetworkMetrics,
	identityProvider id.IdentityProvider,
	receiveCache *netcache.ReceiveCache,
	options ...NetworkOptFunction,
) (*Network, error) {

	mw, err := mwFactory()
	if err != nil {
		return nil, fmt.Errorf("could not create middleware: %w", err)
	}

	n := &Network{
		logger:                      log,
		codec:                       codec,
		me:                          me,
		mw:                          mw,
		receiveCache:                receiveCache,
		top:                         top,
		metrics:                     metrics,
		subscriptionManager:         sm,
		identityProvider:            identityProvider,
		conduitFactory:              conduit.NewDefaultConduitFactory(),
		registerEngineRequests:      make(chan *registerEngineRequest),
		registerBlobServiceRequests: make(chan *registerBlobServiceRequest),
	}

	for _, opt := range options {
		opt(n)
	}

	n.mw.SetOverlay(n)

	if err := n.conduitFactory.RegisterAdapter(n); err != nil {
		return nil, fmt.Errorf("could not register network adapter: %w", err)
	}

	n.ComponentManager = component.NewComponentManagerBuilder().
		AddWorker(n.runMiddleware).
		AddWorker(n.processRegisterEngineRequests).
		AddWorker(n.processRegisterBlobServiceRequests).Build()

	return n, nil
}

func (n *Network) processRegisterEngineRequests(parent irrecoverable.SignalerContext, ready component.ReadyFunc) {
	<-n.mw.Ready()
	ready()

	for {
		select {
		case req := <-n.registerEngineRequests:
			conduit, err := n.handleRegisterEngineRequest(parent, req.channel, req.messageProcessor)
			resp := &registerEngineResp{
				conduit: conduit,
				err:     err,
			}

			select {
			case <-parent.Done():
				return
			case req.respChan <- resp:
			}
		case <-parent.Done():
			return
		}
	}
}

func (n *Network) processRegisterBlobServiceRequests(parent irrecoverable.SignalerContext, ready component.ReadyFunc) {
	<-n.mw.Ready()
	ready()

	for {
		select {
		case req := <-n.registerBlobServiceRequests:
			blobService, err := n.handleRegisterBlobServiceRequest(parent, req.channel, req.ds, req.opts)
			resp := &registerBlobServiceResp{
				blobService: blobService,
				err:         err,
			}

			select {
			case <-parent.Done():
				return
			case req.respChan <- resp:
			}
		case <-parent.Done():
			return
		}
	}
}

func (n *Network) runMiddleware(ctx irrecoverable.SignalerContext, ready component.ReadyFunc) {
	// setup the message queue
	// create priority queue
	n.queue = queue.NewMessageQueue(ctx, queue.GetEventPriority, n.metrics)

	// create workers to read from the queue and call queueSubmitFunc
	queue.CreateQueueWorkers(ctx, queue.DefaultNumWorkers, n.queue, n.queueSubmitFunc)

	n.mw.Start(ctx)
	<-n.mw.Ready()

	ready()

	<-n.mw.Done()
}

func (n *Network) handleRegisterEngineRequest(parent irrecoverable.SignalerContext, channel network.Channel, engine network.MessageProcessor) (network.Conduit, error) {
	if !channels.Exists(channel) {
		return nil, fmt.Errorf("unknown channel: %s, should be registered in topic map", channel)
	}

	err := n.subscriptionManager.Register(channel, engine)
	if err != nil {
		return nil, fmt.Errorf("failed to register engine for channel %s: %w", channel, err)
	}

	n.logger.Info().
		Str("channel_id", channel.String()).
		Msg("channel successfully registered")

	// create the conduit
	conduit, err := n.conduitFactory.NewConduit(parent, channel)
	if err != nil {
		return nil, fmt.Errorf("could not create conduit using factory: %w", err)
	}

	return conduit, nil
}

func (n *Network) handleRegisterBlobServiceRequest(parent irrecoverable.SignalerContext, channel network.Channel, ds datastore.Batching, opts []network.BlobServiceOption) (network.BlobService, error) {
	bs := n.mw.NewBlobService(channel, ds, opts...)

	// start the blob service using the network's context
	bs.Start(parent)

	return bs, nil
}

// Register will register the given engine with the given unique engine engineID,
// returning a conduit to directly submit messages to the message bus of the
// engine.
func (n *Network) Register(channel network.Channel, messageProcessor network.MessageProcessor) (network.Conduit, error) {
	respChan := make(chan *registerEngineResp)

	select {
	case <-n.ComponentManager.ShutdownSignal():
		return nil, ErrNetworkShutdown
	case n.registerEngineRequests <- &registerEngineRequest{
		channel:          channel,
		messageProcessor: messageProcessor,
		respChan:         respChan,
	}:
		select {
		case <-n.ComponentManager.ShutdownSignal():
			return nil, ErrNetworkShutdown
		case resp := <-respChan:
			return resp.conduit, resp.err
		}
	}
}

func (n *Network) RegisterPingService(pingProtocol protocol.ID, provider network.PingInfoProvider) (network.PingService, error) {
	select {
	case <-n.ComponentManager.ShutdownSignal():
		return nil, ErrNetworkShutdown
	default:
		return n.mw.NewPingService(pingProtocol, provider), nil
	}
}

// RegisterBlobService registers a BlobService on the given channel.
// The returned BlobService can be used to request blobs from the network.
func (n *Network) RegisterBlobService(channel network.Channel, ds datastore.Batching, opts ...network.BlobServiceOption) (network.BlobService, error) {
	respChan := make(chan *registerBlobServiceResp)

	select {
	case <-n.ComponentManager.ShutdownSignal():
		return nil, ErrNetworkShutdown
	case n.registerBlobServiceRequests <- &registerBlobServiceRequest{
		channel:  channel,
		ds:       ds,
		opts:     opts,
		respChan: respChan,
	}:
		select {
		case <-n.ComponentManager.ShutdownSignal():
			return nil, ErrNetworkShutdown
		case resp := <-respChan:
			return resp.blobService, resp.err
		}
	}
}

// UnRegisterChannel unregisters the engine for the specified channel. The engine will no longer be able to send or
// receive messages from that channel.
func (n *Network) UnRegisterChannel(channel network.Channel) error {
	err := n.subscriptionManager.Unregister(channel)
	if err != nil {
		return fmt.Errorf("failed to unregister engine for channel %s: %w", channel, err)
	}
	return nil
}

func (n *Network) Identities() flow.IdentityList {
	return n.identityProvider.Identities(NotEjectedFilter)
}

func (n *Network) Identity(pid peer.ID) (*flow.Identity, bool) {
	return n.identityProvider.ByPeerID(pid)
}

// Topology returns the identities of a uniform subset of nodes in protocol state using the topology provided earlier.
// Independent invocations of Topology on different nodes collectively constructs a connected network graph.
func (n *Network) Topology() (flow.IdentityList, error) {
	n.Lock()
	defer n.Unlock()

	subscribedChannels := n.subscriptionManager.Channels()

	top, err := n.top.GenerateFanout(n.Identities(), subscribedChannels)
	if err != nil {
		return nil, fmt.Errorf("could not generate topology: %w, subscribed: %d", err, len(subscribedChannels))
	}
	return top, nil
}

func (n *Network) Receive(nodeID flow.Identifier, msg *message.Message) error {
	err := n.processNetworkMessage(nodeID, msg)
	if err != nil {
		return fmt.Errorf("could not process message: %w", err)
	}
	return nil
}

func (n *Network) processNetworkMessage(senderID flow.Identifier, message *message.Message) error {
	// checks the cache for deduplication and adds the message if not already present
	if !n.receiveCache.Add(message.EventID) {
		log := n.logger.With().
			Hex("sender_id", senderID[:]).
			Hex("event_id", message.EventID).
			Logger()

		// drops duplicate message
		log.Debug().
			Str("channel", message.ChannelID).
			Msg("dropping message due to duplication")

		n.metrics.NetworkDuplicateMessagesDropped(message.ChannelID, message.Type)

		return nil
	}

	// Convert message payload to a known message type
	decodedMessage, err := n.codec.Decode(message.Payload)
	if err != nil {
		return fmt.Errorf("could not decode event: %w", err)
	}

	// create queue message
	qm := queue.QMessage{
		Payload:  decodedMessage,
		Size:     message.Size(),
		Target:   network.Channel(message.ChannelID),
		SenderID: senderID,
	}

	// insert the message in the queue
	err = n.queue.Insert(qm)
	if err != nil {
		return fmt.Errorf("failed to insert message in queue: %w", err)
	}

	return nil
}

// genNetworkMessage uses the codec to encode an event into a NetworkMessage
func (n *Network) genNetworkMessage(channel network.Channel, event interface{}, targetIDs ...flow.Identifier) (*message.Message, error) {
	// encode the payload using the configured codec
	payload, err := n.codec.Encode(event)
	if err != nil {
		return nil, fmt.Errorf("could not encode event: %w", err)
	}

	//bs := binstat.EnterTimeVal(binstat.BinNet+":wire<3payload2message", int64(len(payload)))
	//defer binstat.Leave(bs)

	eventId, err := EventId(channel, payload)
	if err != nil {
		return nil, fmt.Errorf("could not generate event id for message: %x", err)
	}

	var emTargets [][]byte
	for _, targetID := range targetIDs {
		tempID := targetID // avoid capturing loop variable
		emTargets = append(emTargets, tempID[:])
	}

	// get origin ID
	selfID := n.me.NodeID()
	originID := selfID[:]

	// get message type from event type and remove the asterisk prefix if present
	msgType := strings.TrimLeft(fmt.Sprintf("%T", event), "*")

	// cast event to a libp2p.Message
	msg := &message.Message{
		ChannelID: channel.String(),
		EventID:   eventId,
		OriginID:  originID,
		TargetIDs: emTargets,
		Payload:   payload,
		Type:      msgType,
	}

	return msg, nil
}

// UnicastOnChannel sends the message in a reliable way to the given recipient.
// It uses 1-1 direct messaging over the underlying network to deliver the message.
// It returns an error if unicasting fails.
func (n *Network) UnicastOnChannel(channel network.Channel, message interface{}, targetID flow.Identifier) error {
	if targetID == n.me.NodeID() {
		n.logger.Debug().Msg("network skips self unicasting")
		return nil
	}

	// generates network message (encoding) based on list of recipients
	msg, err := n.genNetworkMessage(channel, message, targetID)
	if err != nil {
		return fmt.Errorf("unicast could not generate network message: %w", err)
	}

	err = n.mw.SendDirect(msg, targetID)
	if err != nil {
		return fmt.Errorf("failed to send message to %x: %w", targetID, err)
	}

	return nil
}

// PublishOnChannel sends the message in an unreliable way to the given recipients.
// In this context, unreliable means that the message is published over a libp2p pub-sub
// channel and can be read by any node subscribed to that channel.
// The selector could be used to optimize or restrict delivery.
func (n *Network) PublishOnChannel(channel network.Channel, message interface{}, targetIDs ...flow.Identifier) error {
	filteredIDs := flow.IdentifierList(targetIDs).Filter(n.removeSelfFilter())

	if len(filteredIDs) == 0 {
		return network.EmptyTargetList
	}

	err := n.sendOnChannel(channel, message, filteredIDs)

	if err != nil {
		return fmt.Errorf("failed to publish on channel %s: %w", channel, err)
	}

	return nil
}

// MulticastOnChannel unreliably sends the specified event over the channel to randomly selected 'num' number of recipients
// selected from the specified targetIDs.
func (n *Network) MulticastOnChannel(channel network.Channel, message interface{}, num uint, targetIDs ...flow.Identifier) error {
	selectedIDs := flow.IdentifierList(targetIDs).Filter(n.removeSelfFilter()).Sample(num)

	if len(selectedIDs) == 0 {
		return network.EmptyTargetList
	}

	err := n.sendOnChannel(channel, message, selectedIDs)

	// publishes the message to the selected targets
	if err != nil {
		return fmt.Errorf("failed to multicast on channel %s: %w", channel, err)
	}

	return nil
}

// removeSelfFilter removes the flow.Identifier of this node if present, from the list of nodes
func (n *Network) removeSelfFilter() flow.IdentifierFilter {
	return func(id flow.Identifier) bool {
		return id != n.me.NodeID()
	}
}

// sendOnChannel sends the message on channel to targets.
func (n *Network) sendOnChannel(channel network.Channel, message interface{}, targetIDs []flow.Identifier) error {
	n.logger.Debug().
		Interface("message", message).
		Str("channel", channel.String()).
		Str("target_ids", fmt.Sprintf("%v", targetIDs)).
		Msg("sending new message on channel")

	// generate network message (encoding) based on list of recipients
	msg, err := n.genNetworkMessage(channel, message, targetIDs...)
	if err != nil {
		return fmt.Errorf("failed to generate network message for channel %s: %w", channel, err)
	}

	// publish the message through the channel, however, the message
	// is only restricted to targetIDs (if they subscribed to channel).
	err = n.mw.Publish(msg, channel)
	if err != nil {
		return fmt.Errorf("failed to send message on channel %s: %w", channel, err)
	}

	return nil
}

// queueSubmitFunc submits the message to the engine synchronously. It is the callback for the queue worker
// when it gets a message from the queue
func (n *Network) queueSubmitFunc(message interface{}) {
	qm := message.(queue.QMessage)
<<<<<<< HEAD
	eng, err := n.subscriptionManager.GetEngine(qm.Target)
=======

	logger := n.logger.With().
		Str("channel_id", qm.Target.String()).
		Str("sender_id", qm.SenderID.String()).
		Logger()

	eng, err := n.subMngr.GetEngine(qm.Target)
>>>>>>> 2d23c7cf
	if err != nil {
		logger.Err(err).Msg("failed to submit message")
		return
	}

	logger.Debug().Msg("submitting message to engine")

	n.metrics.MessageProcessingStarted(qm.Target.String())

	// submits the message to the engine synchronously and
	// tracks its processing time.
	startTimestamp := time.Now()

	err = eng.Process(qm.Target, qm.SenderID, qm.Payload)
	if err != nil {
		logger.Err(err).Msg("failed to process message")
	}

	n.metrics.MessageProcessingFinished(qm.Target.String(), time.Since(startTimestamp))
}

func EventId(channel network.Channel, payload []byte) (hash.Hash, error) {
	// use a hash with an engine-specific salt to get the payload hash
	h := hash.NewSHA3_384()
	_, err := h.Write([]byte(eventIDPackingPrefix + channel))
	if err != nil {
		return nil, fmt.Errorf("could not hash channel as salt: %w", err)
	}

	_, err = h.Write(payload)
	if err != nil {
		return nil, fmt.Errorf("could not hash event: %w", err)
	}

	return h.SumHash(), nil
}<|MERGE_RESOLUTION|>--- conflicted
+++ resolved
@@ -525,9 +525,6 @@
 // when it gets a message from the queue
 func (n *Network) queueSubmitFunc(message interface{}) {
 	qm := message.(queue.QMessage)
-<<<<<<< HEAD
-	eng, err := n.subscriptionManager.GetEngine(qm.Target)
-=======
 
 	logger := n.logger.With().
 		Str("channel_id", qm.Target.String()).
@@ -535,7 +532,6 @@
 		Logger()
 
 	eng, err := n.subMngr.GetEngine(qm.Target)
->>>>>>> 2d23c7cf
 	if err != nil {
 		logger.Err(err).Msg("failed to submit message")
 		return
