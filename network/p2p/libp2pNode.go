// Package libp2p encapsulates the libp2p library
package p2p

import (
	"context"
	"errors"
	"fmt"
	"math/rand"
	"net"
	"strings"
	"sync"
	"time"

	"github.com/hashicorp/go-multierror"
	"github.com/libp2p/go-libp2p"
	"github.com/libp2p/go-libp2p-core/host"
	libp2pnet "github.com/libp2p/go-libp2p-core/network"
	"github.com/libp2p/go-libp2p-core/peer"
	"github.com/libp2p/go-libp2p-core/protocol"
	dht "github.com/libp2p/go-libp2p-kad-dht"
	pubsub "github.com/libp2p/go-libp2p-pubsub"
	swarm "github.com/libp2p/go-libp2p-swarm"
	tptu "github.com/libp2p/go-libp2p-transport-upgrader"
	"github.com/libp2p/go-libp2p/config"
	"github.com/libp2p/go-tcp-transport"
	"github.com/multiformats/go-multiaddr"
	madns "github.com/multiformats/go-multiaddr-dns"
	"github.com/rs/zerolog"

	fcrypto "github.com/onflow/flow-go/crypto"
	"github.com/onflow/flow-go/model/flow"
	"github.com/onflow/flow-go/module"
	flownet "github.com/onflow/flow-go/network"
	"github.com/onflow/flow-go/network/message"
	"github.com/onflow/flow-go/utils/logging"
)

const (

	// Maximum time to wait for a ping reply from a remote node
	PingTimeout = time.Second * 4

	// maximum number of attempts to be made to connect to a remote node for 1-1 direct communication
	maxConnectAttempt = 3
)

// LibP2PFactoryFunc is a factory function type for generating libp2p Node instances.
type LibP2PFactoryFunc func() (*Node, error)

// DefaultLibP2PNodeFactory returns a LibP2PFactoryFunc which generates the libp2p host initialized with the
// default options for the host, the pubsub and the ping service.
func DefaultLibP2PNodeFactory(ctx context.Context, log zerolog.Logger, me flow.Identifier, address string, flowKey fcrypto.PrivateKey, rootBlockID string,
	maxPubSubMsgSize int, metrics module.NetworkMetrics, pingInfoProvider PingInfoProvider) (LibP2PFactoryFunc, error) {

	connManager := NewConnManager(log, metrics)

	connGater := NewConnGater(log)

<<<<<<< HEAD
	// create PubSub options for libp2p to use
	psOptions := []pubsub.Option{
		// skip message signing
		pubsub.WithMessageSigning(false),
		// skip message signature
		pubsub.WithStrictSignatureVerification(false),
		// set max message size limit for 1-k PubSub messaging
		pubsub.WithMaxMessageSize(maxPubSubMsgSize),
		// no discovery
	}

	//resolver, err := dns.NewResolver(metrics)
	//if err != nil {
	//	return nil, fmt.Errorf("could not create dns resolver: %w", err)
	//}

=======
>>>>>>> 73d68645
	return func() (*Node, error) {
		return NewDefaultLibP2PNodeBuilder(me, address, flowKey).
			SetRootBlockID(rootBlockID).
			SetConnectionGater(connGater).
			SetConnectionManager(connManager).
			SetPubsubOptions(DefaultPubsubOptions(maxPubSubMsgSize)...).
			SetPingInfoProvider(pingInfoProvider).
			SetLogger(log).
			// SetResolver(resolver).
			Build(ctx)
	}, nil
}

type NodeBuilder interface {
	SetRootBlockID(string) NodeBuilder
	SetConnectionManager(TagLessConnManager) NodeBuilder
	SetConnectionGater(*ConnGater) NodeBuilder
	SetPubsubOptions(...PubsubOption) NodeBuilder
	SetPingInfoProvider(PingInfoProvider) NodeBuilder
	SetLogger(zerolog.Logger) NodeBuilder
	SetResolver(resolver *madns.Resolver) NodeBuilder
	Build(context.Context) (*Node, error)
}

type DefaultLibP2PNodeBuilder struct {
	id               flow.Identifier
	rootBlockID      string
	logger           zerolog.Logger
	connGater        *ConnGater
	connMngr         TagLessConnManager
	pingInfoProvider PingInfoProvider
	resolver         *madns.Resolver
	pubSubMaker      func(context.Context, host.Host, ...pubsub.Option) (*pubsub.PubSub, error)
	hostMaker        func(context.Context, ...config.Option) (host.Host, error)
	pubSubOpts       []PubsubOption
}

func NewDefaultLibP2PNodeBuilder(id flow.Identifier, address string, flowKey fcrypto.PrivateKey) NodeBuilder {
	return &DefaultLibP2PNodeBuilder{
		id: id,
		pubSubMaker: func(ctx context.Context, h host.Host, opts ...pubsub.Option) (*pubsub.PubSub, error) {
			return DefaultPubSub(ctx, h, opts...)
		},
		hostMaker: func(ctx context.Context, opts ...config.Option) (host.Host, error) {
			return DefaultLibP2PHost(ctx, address, flowKey, opts...)
		},
	}
}

func (builder *DefaultLibP2PNodeBuilder) SetRootBlockID(rootBlockId string) NodeBuilder {
	builder.rootBlockID = rootBlockId
	return builder
}

func (builder *DefaultLibP2PNodeBuilder) SetConnectionManager(connMngr TagLessConnManager) NodeBuilder {
	builder.connMngr = connMngr
	return builder
}

func (builder *DefaultLibP2PNodeBuilder) SetConnectionGater(connGater *ConnGater) NodeBuilder {
	builder.connGater = connGater
	return builder
}

func (builder *DefaultLibP2PNodeBuilder) SetPubsubOptions(opts ...PubsubOption) NodeBuilder {
	builder.pubSubOpts = opts
	return builder
}

func (builder *DefaultLibP2PNodeBuilder) SetPingInfoProvider(pingInfoProvider PingInfoProvider) NodeBuilder {
	builder.pingInfoProvider = pingInfoProvider
	return builder
}

func (builder *DefaultLibP2PNodeBuilder) SetLogger(logger zerolog.Logger) NodeBuilder {
	builder.logger = logger
	return builder
}

func (builder *DefaultLibP2PNodeBuilder) SetResolver(resolver *madns.Resolver) NodeBuilder {
	builder.resolver = resolver
	return builder
}

func (builder *DefaultLibP2PNodeBuilder) Build(ctx context.Context) (*Node, error) {
	node := &Node{
		id:     builder.id,
		topics: make(map[flownet.Topic]*pubsub.Topic),
		subs:   make(map[flownet.Topic]*pubsub.Subscription),
		logger: builder.logger,
	}

	if builder.hostMaker == nil {
		return nil, errors.New("unable to create libp2p host: factory function not provided")
	}

	if builder.pubSubMaker == nil {
		return nil, errors.New("unable to create libp2p pubsub: factory function not provided")
	}

	if builder.rootBlockID == "" {
		return nil, errors.New("root block ID must be provided")
	}
	node.flowLibP2PProtocolID = generateFlowProtocolID(builder.rootBlockID)

	var opts []config.Option

	if builder.connGater != nil {
		opts = append(opts, libp2p.ConnectionGater(builder.connGater))
		node.connGater = builder.connGater
	}

	if builder.connMngr != nil {
		opts = append(opts, libp2p.ConnectionManager(builder.connMngr))
		node.connMgr = builder.connMngr
	}

	if builder.rootBlockID == "" {
		return nil, errors.New("root block ID must be provided")
	}
	node.flowLibP2PProtocolID = generateFlowProtocolID(builder.rootBlockID)

	if builder.pingInfoProvider != nil {
		opts = append(opts, libp2p.Ping(true))
	}

	if builder.resolver != nil { // sets DNS resolver
		opts = append(opts, libp2p.MultiaddrResolver(builder.resolver))
	}

	libp2pHost, err := builder.hostMaker(ctx, opts...)
	if err != nil {
		return nil, err
	}
	node.host = libp2pHost

	if builder.pingInfoProvider != nil {
		pingLibP2PProtocolID := generatePingProtcolID(builder.rootBlockID)
		pingService := NewPingService(libp2pHost, pingLibP2PProtocolID, builder.pingInfoProvider, node.logger)
		node.pingService = pingService
	}

	var libp2pPSOptions []pubsub.Option
	// generate the libp2p Pubsub options from the given context and host
	for _, optionGenerator := range builder.pubSubOpts {
		option, err := optionGenerator(ctx, libp2pHost)
		if err != nil {
			return nil, err
		}
		libp2pPSOptions = append(libp2pPSOptions, option)
	}

	ps, err := builder.pubSubMaker(ctx, libp2pHost, libp2pPSOptions...)
	if err != nil {
		return nil, err
	}
	node.pubSub = ps

	ip, port, err := node.GetIPPort()
	if err != nil {
		return nil, fmt.Errorf("failed to find IP and port on which the node was started: %w", err)
	}

	node.logger.Debug().
		Hex("node_id", logging.ID(node.id)).
		Str("address", fmt.Sprintf("%s:%s", ip, port)).
		Msg("libp2p node started successfully")

	return node, nil
}

// Node is a wrapper around the LibP2P host.
type Node struct {
	sync.Mutex
	connGater            *ConnGater                             // used to provide white listing
	host                 host.Host                              // reference to the libp2p host (https://godoc.org/github.com/libp2p/go-libp2p-core/host)
	pubSub               *pubsub.PubSub                         // reference to the libp2p PubSub component
	logger               zerolog.Logger                         // used to provide logging
	topics               map[flownet.Topic]*pubsub.Topic        // map of a topic string to an actual topic instance
	subs                 map[flownet.Topic]*pubsub.Subscription // map of a topic string to an actual subscription
	id                   flow.Identifier                        // used to represent id of flow node running this instance of libP2P node
	flowLibP2PProtocolID protocol.ID                            // the unique protocol ID
	pingService          *PingService
	connMgr              TagLessConnManager
}

// Stop stops the libp2p node.
func (n *Node) Stop() (chan struct{}, error) {
	var result error
	done := make(chan struct{})
	n.logger.Debug().
		Hex("node_id", logging.ID(n.id)).
		Msg("unsubscribing from all topics")
	for t := range n.topics {
		if err := n.UnSubscribe(t); err != nil {
			result = multierror.Append(result, err)
		}
	}

	n.logger.Debug().
		Hex("node_id", logging.ID(n.id)).
		Msg("stopping libp2p node")
	if err := n.host.Close(); err != nil {
		result = multierror.Append(result, err)
	}

	n.logger.Debug().
		Hex("node_id", logging.ID(n.id)).
		Msg("closing peer store")
	// to prevent peerstore routine leak (https://github.com/libp2p/go-libp2p/issues/718)
	if err := n.host.Peerstore().Close(); err != nil {
		n.logger.Debug().
			Hex("node_id", logging.ID(n.id)).
			Err(err).Msg("closing peer store")
		result = multierror.Append(result, err)
	}

	if result != nil {
		close(done)
		return done, result
	}

	go func(done chan struct{}) {
		defer close(done)
		addrs := len(n.host.Network().ListenAddresses())
		ticker := time.NewTicker(time.Millisecond * 2)
		defer ticker.Stop()
		timeout := time.After(time.Second)
		for addrs > 0 {
			// wait for all listen addresses to have been removed
			select {
			case <-timeout:
				n.logger.Error().Int("port", addrs).Msg("listen addresses still open")
				return
			case <-ticker.C:
				addrs = len(n.host.Network().ListenAddresses())
			}
		}
		n.logger.Debug().
			Hex("node_id", logging.ID(n.id)).
			Msg("libp2p node stopped successfully")
	}(done)

	return done, nil
}

// AddPeer adds a peer to this node by adding it to this node's peerstore and connecting to it
func (n *Node) AddPeer(ctx context.Context, identity flow.Identity) error {
	pInfo, err := PeerAddressInfo(identity)
	if err != nil {
		return fmt.Errorf("failed to add peer %s: %w", identity.String(), err)
	}

	err = n.host.Connect(ctx, pInfo)
	if err != nil {
		return err
	}

	return nil
}

// RemovePeer closes the connection with the identity.
func (n *Node) RemovePeer(ctx context.Context, identity flow.Identity) error {
	pInfo, err := PeerAddressInfo(identity)
	if err != nil {
		return fmt.Errorf("failed to remove peer %x: %w", identity, err)
	}

	err = n.host.Network().ClosePeer(pInfo.ID)
	if err != nil {
		return fmt.Errorf("failed to remove peer %s: %w", identity, err)
	}
	return nil
}

// CreateStream returns an existing stream connected to identity, if it exists or adds one to identity as a peer and creates a new stream with it.
func (n *Node) CreateStream(ctx context.Context, identity flow.Identity) (libp2pnet.Stream, error) {
	// Open libp2p Stream with the remote peer (will use an existing TCP connection underneath if it exists)
	stream, err := n.tryCreateNewStream(ctx, identity, maxConnectAttempt)
	if err != nil {
		return nil, flownet.NewPeerUnreachableError(fmt.Errorf("could not create stream (node_id: %s, address: %s): %w", identity.NodeID.String(),
			identity.Address, err))
	}
	return stream, nil
}

// tryCreateNewStream makes at most maxAttempts to create a stream with the identity.
// This was put in as a fix for #2416. PubSub and 1-1 communication compete with each other when trying to connect to
// remote nodes and once in a while NewStream returns an error 'both yamux endpoints are clients'
func (n *Node) tryCreateNewStream(ctx context.Context, identity flow.Identity, maxAttempts int) (libp2pnet.Stream, error) {
	_, _, key, err := networkingInfo(identity)
	if err != nil {
		return nil, fmt.Errorf("could not get translate identity to networking info %s: %w", identity.NodeID.String(), err)
	}

	peerID, err := peer.IDFromPublicKey(key)
	if err != nil {
		return nil, fmt.Errorf("could not get peer ID: %w", err)
	}

	// protect the underlying connection from being inadvertently pruned by the peer manager while the stream and
	// connection creation is being attempted
	n.connMgr.ProtectPeer(peerID)
	// unprotect it once done
	defer n.connMgr.UnprotectPeer(peerID)

	var errs error
	var s libp2pnet.Stream
	var retries = 0
	for ; retries < maxAttempts; retries++ {
		select {
		case <-ctx.Done():
			return nil, fmt.Errorf("context done before stream could be created (retry attempt: %d", retries)
		default:
		}

		// remove the peer from the peer store if present
		n.host.Peerstore().ClearAddrs(peerID)

		// cancel the dial back off (if any), since we want to connect immediately
		network := n.host.Network()
		if swm, ok := network.(*swarm.Swarm); ok {
			swm.Backoff().Clear(peerID)
		}

		// if this is a retry attempt, wait for some time before retrying
		if retries > 0 {
			// choose a random interval between 0 to 5
			r := rand.Intn(5)
			time.Sleep(time.Duration(r) * time.Millisecond)
		}

		err = n.AddPeer(ctx, identity)
		if err != nil {

			// if the connection was rejected due to invalid node id, skip the re-attempt
			if strings.Contains(err.Error(), "failed to negotiate security protocol") {
				return s, fmt.Errorf("invalid node id: %w", err)
			}

			// if the connection was rejected due to allowlisting, skip the re-attempt
			if errors.Is(err, swarm.ErrGaterDisallowedConnection) {
				return s, fmt.Errorf("target node is not on the approved list of nodes: %w", err)
			}

			errs = multierror.Append(errs, err)
			continue
		}

		s, err = n.host.NewStream(ctx, peerID, n.flowLibP2PProtocolID)
		if err != nil {
			// if the stream creation failed due to invalid protocol id, skip the re-attempt
			if strings.Contains(err.Error(), "protocol not supported") {
				return nil, fmt.Errorf("remote node is running on a different spork: %w, protocol attempted: %s", err, n.flowLibP2PProtocolID)
			}
			errs = multierror.Append(errs, err)
			continue
		}

		break
	}
	if retries == maxAttempts {
		return s, errs
	}
	return s, nil
}

// GetIPPort returns the IP and Port the libp2p node is listening on.
func (n *Node) GetIPPort() (string, string, error) {
	return IPPortFromMultiAddress(n.host.Network().ListenAddresses()...)
}

// Subscribe subscribes the node to the given topic and returns the subscription
// Currently only one subscriber is allowed per topic.
// NOTE: A node will receive its own published messages.
func (n *Node) Subscribe(ctx context.Context, topic flownet.Topic) (*pubsub.Subscription, error) {
	n.Lock()
	defer n.Unlock()

	// Check if the topic has been already created and is in the cache
	n.pubSub.GetTopics()
	tp, found := n.topics[topic]
	var err error
	if !found {
		tp, err = n.pubSub.Join(topic.String())
		if err != nil {
			return nil, fmt.Errorf("could not join topic (%s): %w", topic, err)
		}
		n.topics[topic] = tp
	}

	// Create a new subscription
	s, err := tp.Subscribe()
	if err != nil {
		return s, fmt.Errorf("could not subscribe to topic (%s): %w", topic, err)
	}

	// Add the subscription to the cache
	n.subs[topic] = s

	n.logger.Debug().
		Hex("node_id", logging.ID(n.id)).
		Str("topic", topic.String()).
		Msg("subscribed to topic")
	return s, err
}

// UnSubscribe cancels the subscriber and closes the topic.
func (n *Node) UnSubscribe(topic flownet.Topic) error {
	n.Lock()
	defer n.Unlock()
	// Remove the Subscriber from the cache
	if s, found := n.subs[topic]; found {
		s.Cancel()
		n.subs[topic] = nil
		delete(n.subs, topic)
	}

	tp, found := n.topics[topic]
	if !found {
		err := fmt.Errorf("could not find topic (%s)", topic)
		return err
	}

	// attempt to close the topic
	err := tp.Close()
	if err != nil {
		err = fmt.Errorf("could not close topic (%s): %w", topic, err)
		return err
	}
	n.topics[topic] = nil
	delete(n.topics, topic)

	n.logger.Debug().
		Hex("node_id", logging.ID(n.id)).
		Str("topic", topic.String()).
		Msg("unsubscribed from topic")
	return err
}

// Publish publishes the given payload on the topic
func (n *Node) Publish(ctx context.Context, topic flownet.Topic, data []byte) error {
	ps, found := n.topics[topic]
	if !found {
		return fmt.Errorf("could not find topic (%s)", topic)
	}
	err := ps.Publish(ctx, data)
	if err != nil {
		return fmt.Errorf("could not publish top topic (%s): %w", topic, err)
	}
	return nil
}

// Ping pings a remote node and returns the time it took to ping the remote node if successful or the error
func (n *Node) Ping(ctx context.Context, identity flow.Identity) (message.PingResponse, time.Duration, error) {

	pingError := func(err error) error {
		return fmt.Errorf("failed to ping %s (%s): %w", identity.NodeID.String(), identity.Address, err)
	}

	// convert the target node address to libp2p peer info
	targetInfo, err := PeerAddressInfo(identity)
	if err != nil {
		return message.PingResponse{}, -1, pingError(err)
	}

	n.connMgr.ProtectPeer(targetInfo.ID)
	defer n.connMgr.UnprotectPeer(targetInfo.ID)

	// connect to the target node
	err = n.host.Connect(ctx, targetInfo)
	if err != nil {
		return message.PingResponse{}, -1, pingError(err)
	}

	// ping the target
	resp, rtt, err := n.pingService.Ping(ctx, targetInfo.ID)
	if err != nil {
		return message.PingResponse{}, -1, pingError(err)
	}

	return resp, rtt, nil
}

// UpdateAllowList allows the peer allow list to be updated.
func (n *Node) UpdateAllowList(identities flow.IdentityList) error {
	// if the node was so far not under allowList
	if n.connGater == nil {
		return fmt.Errorf("could not add an allow list, this node was started without allow listing")

	}

	// generates peer address information for all identities
	allowlist := make([]peer.AddrInfo, 0, len(identities))
	for _, identity := range identities {
		addressInfo, err := PeerAddressInfo(*identity)
		if err != nil {
			n.logger.Err(err).Str("identity", identity.String()).Msg("could not generate address info")
			continue
		}
		allowlist = append(allowlist, addressInfo)
	}

	n.connGater.update(allowlist)
	return nil
}

// Host returns pointer to host object of node.
func (n *Node) Host() host.Host {
	return n.host
}

// SetFlowProtocolStreamHandler sets the stream handler of Flow libp2p Protocol
func (n *Node) SetFlowProtocolStreamHandler(handler libp2pnet.StreamHandler) {
	n.host.SetStreamHandler(n.flowLibP2PProtocolID, handler)
}

// SetPingStreamHandler sets the stream handler for the Flow Ping protocol.
func (n *Node) SetPingStreamHandler(handler libp2pnet.StreamHandler) {
	n.host.SetStreamHandler(n.flowLibP2PProtocolID, handler)
}

// IsConnected returns true is address is a direct peer of this node else false
func (n *Node) IsConnected(identity flow.Identity) (bool, error) {
	pInfo, err := PeerAddressInfo(identity)
	if err != nil {
		return false, err
	}
	// query libp2p for connectedness status of this peer
	isConnected := n.host.Network().Connectedness(pInfo.ID) == libp2pnet.Connected
	return isConnected, nil
}

// DefaultLibP2PHost returns a libp2p host initialized to listen on the given address and using the given private key and
// customized with options
func DefaultLibP2PHost(ctx context.Context, address string, key fcrypto.PrivateKey, options ...config.Option) (host.Host,
	error) {
	defaultOptions, err := DefaultLibP2POptions(address, key)
	if err != nil {
		return nil, err
	}

	allOptions := append(defaultOptions, options...)

	// create the libp2p host
	libP2PHost, err := libp2p.New(ctx, allOptions...)
	if err != nil {
		return nil, fmt.Errorf("could not create libp2p host: %w", err)
	}

	return libP2PHost, nil
}

// DefaultLibP2POptions creates and returns the standard LibP2P host options that are used for the Flow Libp2p network
func DefaultLibP2POptions(address string, key fcrypto.PrivateKey) ([]config.Option, error) {

	libp2pKey, err := LibP2PPrivKeyFromFlow(key)
	if err != nil {
		return nil, fmt.Errorf("could not generate libp2p key: %w", err)
	}

	ip, port, err := net.SplitHostPort(address)
	if err != nil {
		return nil, fmt.Errorf("could not split node address %s:%w", address, err)
	}

	sourceMultiAddr, err := multiaddr.NewMultiaddr(MultiAddressStr(ip, port))
	if err != nil {
		return nil, fmt.Errorf("failed to translate Flow address to Libp2p multiaddress: %w", err)
	}

	// create a transport which disables port reuse and web socket.
	// Port reuse enables listening and dialing from the same TCP port (https://github.com/libp2p/go-reuseport)
	// While this sounds great, it intermittently causes a 'broken pipe' error
	// as the 1-k discovery process and the 1-1 messaging both sometimes attempt to open connection to the same target
	// As of now there is no requirement of client sockets to be a well-known port, so disabling port reuse all together.
	transport := libp2p.Transport(func(u *tptu.Upgrader) *tcp.TcpTransport {
		tpt := tcp.NewTCPTransport(u)
		tpt.DisableReuseport = true
		return tpt
	})

	// gather all the options for the libp2p node
	options := []config.Option{
		libp2p.ListenAddrs(sourceMultiAddr), // set the listen address
		libp2p.Identity(libp2pKey),          // pass in the networking key
		transport,                           // set the protocol
	}

	return options, nil
}

// DefaultPubSub returns initializes and returns a GossipSub object for the given libp2p host and options
func DefaultPubSub(ctx context.Context, host host.Host, psOption ...pubsub.Option) (*pubsub.PubSub, error) {
	// Creating a new PubSub instance of the type GossipSub with psOption
	pubSub, err := pubsub.NewGossipSub(ctx, host, psOption...)
	if err != nil {
		return nil, fmt.Errorf("could not create libp2p gossipsub: %w", err)
	}
	return pubSub, nil
}

// PubsubOption generates a libp2p pubsub.Option from the given context and host
type PubsubOption func(ctx context.Context, host host.Host) (pubsub.Option, error)

func DefaultPubsubOptions(maxPubSubMsgSize int) []PubsubOption {
	pubSubOptionFunc := func(option pubsub.Option) PubsubOption {
		return func(_ context.Context, _ host.Host) (pubsub.Option, error) {
			return option, nil
		}
	}
	return []PubsubOption{
		// skip message signing
		pubSubOptionFunc(pubsub.WithMessageSigning(true)),
		// skip message signature
		pubSubOptionFunc(pubsub.WithStrictSignatureVerification(true)),
		// set max message size limit for 1-k PubSub messaging
		pubSubOptionFunc(pubsub.WithMaxMessageSize(maxPubSubMsgSize)),
		// no discovery
	}
}

func WithDHTDiscovery(option ...dht.Option) PubsubOption {
	return func(ctx context.Context, host host.Host) (pubsub.Option, error) {
		dhtDiscovery, err := NewDHT(ctx, host, option...)
		if err != nil {
			return nil, err
		}
		return pubsub.WithDiscovery(dhtDiscovery), nil
	}
}<|MERGE_RESOLUTION|>--- conflicted
+++ resolved
@@ -56,25 +56,10 @@
 
 	connGater := NewConnGater(log)
 
-<<<<<<< HEAD
-	// create PubSub options for libp2p to use
-	psOptions := []pubsub.Option{
-		// skip message signing
-		pubsub.WithMessageSigning(false),
-		// skip message signature
-		pubsub.WithStrictSignatureVerification(false),
-		// set max message size limit for 1-k PubSub messaging
-		pubsub.WithMaxMessageSize(maxPubSubMsgSize),
-		// no discovery
-	}
-
 	//resolver, err := dns.NewResolver(metrics)
 	//if err != nil {
 	//	return nil, fmt.Errorf("could not create dns resolver: %w", err)
 	//}
-
-=======
->>>>>>> 73d68645
 	return func() (*Node, error) {
 		return NewDefaultLibP2PNodeBuilder(me, address, flowKey).
 			SetRootBlockID(rootBlockID).
