--- conflicted
+++ resolved
@@ -162,15 +162,10 @@
 	return "", "", fmt.Errorf("ip address or hostname not found")
 }
 
-<<<<<<< HEAD
-// generateFlowProtocolID creates a libp2p protocol ID namespaced to a particular
+// FlowProtocolID creates a libp2p protocol ID namespaced to a particular
 // spork. This prevents cross-talk between nodes from different sporks.
-func generateFlowProtocolID(sporkID flow.Identifier) protocol.ID {
+func FlowProtocolID(sporkID flow.Identifier) protocol.ID {
 	return protocol.ID(FlowLibP2POneToOneProtocolIDPrefix + sporkID.String())
-=======
-func FlowProtocolID(rootBlockID flow.Identifier) protocol.ID {
-	return protocol.ID(FlowLibP2POneToOneProtocolIDPrefix + rootBlockID.String())
->>>>>>> ee27229c
 }
 
 // generatePingProtocolID creates a libp2p protocol ID namespaced to a particular
