// (c) 2019 Dapper Labs - ALL RIGHTS RESERVED

package network

import (
	"github.com/ipfs/go-datastore"
	"github.com/libp2p/go-libp2p-core/peer"
	"github.com/libp2p/go-libp2p-core/protocol"

	"github.com/onflow/flow-go/model/flow"
	"github.com/onflow/flow-go/module/component"
	"github.com/onflow/flow-go/network/message"
)

// Topic is the internal type of Libp2p which corresponds to the Channel in the network level.
// It is a virtual medium enabling nodes to subscribe and communicate over epidemic dissemination.
type Topic string

func (t Topic) String() string {
	return string(t)
}

// Middleware represents the middleware layer, which manages the connections to
// our direct neighbours on the network. It handles the creation & teardown of
// connections, as well as reading & writing to/from the connections.
type Middleware interface {
	component.Component

	// SetOverlay sets the overlay used by the middleware. This must be called before the middleware can be Started.
	SetOverlay(Overlay)

	// SendDirect sends msg on a 1-1 direct connection to the target ID. It models a guaranteed delivery asynchronous
	// direct one-to-one connection on the underlying network. No intermediate node on the overlay is utilized
	// as the router.
	//
	// Dispatch should be used whenever guaranteed delivery to a specific target is required. Otherwise, Publish is
	// a more efficient candidate.
	SendDirect(msg *message.Message, peerID flow.Identifier) error

	// Publish publishes a message on the channel. It models a distributed broadcast where the message is meant for all or
	// a many nodes subscribing to the channel. It does not guarantee the delivery though, and operates on a best
	// effort.
	Publish(msg *message.Message, channel Channel) error

	// Subscribe subscribes the middleware to a channel.
	Subscribe(channel Channel) error

	// Unsubscribe unsubscribes the middleware from a channel.
	Unsubscribe(channel Channel) error

<<<<<<< HEAD
	// Ping pings the target node and returns the ping RTT or an error
	Ping(targetID peer.ID) (message.PingResponse, time.Duration, error)

	// UpdateAllowList fetches the most recent identity of the nodes from overlay
	// and updates the underlying libp2p node.
	UpdateAllowList()

=======
>>>>>>> 7f08d7cd
	// UpdateNodeAddresses fetches and updates the addresses of all the staked participants
	// in the Flow protocol.
	UpdateNodeAddresses()

<<<<<<< HEAD
	IsConnected(nodeID peer.ID) (bool, error)
=======
	// NewBlobService creates a new BlobService for the given channel.
	NewBlobService(channel Channel, store datastore.Batching, opts ...BlobServiceOption) BlobService

	// NewPingService creates a new PingService for the given ping protocol ID.
	NewPingService(pingProtocol protocol.ID, provider PingInfoProvider) PingService

	IsConnected(nodeID flow.Identifier) (bool, error)
>>>>>>> 7f08d7cd
}

// Overlay represents the interface that middleware uses to interact with the
// overlay network layer.
type Overlay interface {
	// Topology returns an identity list of nodes which this node should be directly connected to as peers
	Topology() (flow.IdentityList, error)

	// Identities returns a list of all Flow identities on the network
	Identities() flow.IdentityList

	// GetIdentity returns the Identity associated with the given peer ID, if it exists
	Identity(peer.ID) (*flow.Identity, bool)

	Receive(peerID peer.ID, channel Channel, msg *message.Message) error

	ReceiveRequest(peerID peer.ID, channel Channel, msg *message.Message, resp Responder) error
}

type Responder interface {
	SetError(err error)
	SetResponse(resp interface{})
}

// Connection represents an interface to read from & write to a connection.
type Connection interface {
	Send(msg interface{}) error
	Receive() (interface{}, error)
}<|MERGE_RESOLUTION|>--- conflicted
+++ resolved
@@ -35,7 +35,7 @@
 	//
 	// Dispatch should be used whenever guaranteed delivery to a specific target is required. Otherwise, Publish is
 	// a more efficient candidate.
-	SendDirect(msg *message.Message, peerID flow.Identifier) error
+	SendDirect(msg *message.Message, targetID flow.Identifier) error
 
 	// Publish publishes a message on the channel. It models a distributed broadcast where the message is meant for all or
 	// a many nodes subscribing to the channel. It does not guarantee the delivery though, and operates on a best
@@ -48,23 +48,10 @@
 	// Unsubscribe unsubscribes the middleware from a channel.
 	Unsubscribe(channel Channel) error
 
-<<<<<<< HEAD
-	// Ping pings the target node and returns the ping RTT or an error
-	Ping(targetID peer.ID) (message.PingResponse, time.Duration, error)
-
-	// UpdateAllowList fetches the most recent identity of the nodes from overlay
-	// and updates the underlying libp2p node.
-	UpdateAllowList()
-
-=======
->>>>>>> 7f08d7cd
 	// UpdateNodeAddresses fetches and updates the addresses of all the staked participants
 	// in the Flow protocol.
 	UpdateNodeAddresses()
 
-<<<<<<< HEAD
-	IsConnected(nodeID peer.ID) (bool, error)
-=======
 	// NewBlobService creates a new BlobService for the given channel.
 	NewBlobService(channel Channel, store datastore.Batching, opts ...BlobServiceOption) BlobService
 
@@ -72,7 +59,6 @@
 	NewPingService(pingProtocol protocol.ID, provider PingInfoProvider) PingService
 
 	IsConnected(nodeID flow.Identifier) (bool, error)
->>>>>>> 7f08d7cd
 }
 
 // Overlay represents the interface that middleware uses to interact with the
@@ -87,14 +73,7 @@
 	// GetIdentity returns the Identity associated with the given peer ID, if it exists
 	Identity(peer.ID) (*flow.Identity, bool)
 
-	Receive(peerID peer.ID, channel Channel, msg *message.Message) error
-
-	ReceiveRequest(peerID peer.ID, channel Channel, msg *message.Message, resp Responder) error
-}
-
-type Responder interface {
-	SetError(err error)
-	SetResponse(resp interface{})
+	Receive(nodeID flow.Identifier, msg *message.Message) error
 }
 
 // Connection represents an interface to read from & write to a connection.
