package unittest

import (
	crand "crypto/rand"
	"fmt"
	"math/rand"
	"time"

	"github.com/onflow/flow-go/model/chunks"

	sdk "github.com/onflow/flow-go-sdk"

	hotstuff "github.com/onflow/flow-go/consensus/hotstuff/model"
	"github.com/onflow/flow-go/crypto"
	"github.com/onflow/flow-go/crypto/hash"
	"github.com/onflow/flow-go/engine/execution/state/delta"
	"github.com/onflow/flow-go/engine/verification"
	"github.com/onflow/flow-go/model/cluster"
	"github.com/onflow/flow-go/model/flow"
	"github.com/onflow/flow-go/model/flow/filter"
	"github.com/onflow/flow-go/model/messages"
	"github.com/onflow/flow-go/module/mempool/entity"
	"github.com/onflow/flow-go/utils/dsl"
)

func AddressFixture() flow.Address {
	return flow.Testnet.Chain().ServiceAddress()
}

func RandomAddressFixture() flow.Address {
	// we use a 32-bit index - since the linear address generator uses 45 bits,
	// this won't error
	addr, err := flow.Testnet.Chain().AddressAtIndex(uint64(rand.Uint32()))
	if err != nil {
		panic(err)
	}
	return addr
}

func TransactionSignatureFixture() flow.TransactionSignature {
	return flow.TransactionSignature{
		Address:     AddressFixture(),
		SignerIndex: 0,
		Signature:   SeedFixture(64),
		KeyID:       1,
	}
}

func ProposalKeyFixture() flow.ProposalKey {
	return flow.ProposalKey{
		Address:        AddressFixture(),
		KeyID:          1,
		SequenceNumber: 0,
	}
}

// AccountKeyFixture returns a randomly generated ECDSA/SHA3 account key.
func AccountKeyFixture() (*flow.AccountPrivateKey, error) {
	seed := make([]byte, crypto.KeyGenSeedMinLenECDSAP256)

	_, err := crand.Read(seed)
	if err != nil {
		return nil, err
	}

	key, err := crypto.GeneratePrivateKey(crypto.ECDSAP256, seed)
	if err != nil {
		return nil, err
	}

	return &flow.AccountPrivateKey{
		PrivateKey: key,
		SignAlgo:   key.Algorithm(),
		HashAlgo:   hash.SHA3_256,
	}, nil
}

func BlockFixture() flow.Block {
	header := BlockHeaderFixture()
	return BlockWithParentFixture(&header)
}

func ProposalFixture() *messages.BlockProposal {
	block := BlockFixture()
	return ProposalFromBlock(&block)
}

func ProposalFromBlock(block *flow.Block) *messages.BlockProposal {
	proposal := &messages.BlockProposal{
		Header:  block.Header,
		Payload: block.Payload,
	}
	return proposal
}

func PendingFromBlock(block *flow.Block) *flow.PendingBlock {
	pending := flow.PendingBlock{
		OriginID: block.Header.ProposerID,
		Header:   block.Header,
		Payload:  block.Payload,
	}
	return &pending
}

func StateDeltaFixture() *messages.ExecutionStateDelta {
	header := BlockHeaderFixture()
	block := BlockWithParentFixture(&header)
	return &messages.ExecutionStateDelta{
		ExecutableBlock: entity.ExecutableBlock{
			Block: &block,
		},
	}
}

func PayloadFixture(options ...func(*flow.Payload)) *flow.Payload {
	payload := flow.Payload{
		Guarantees: CollectionGuaranteesFixture(16),
		Seals:      BlockSealsFixture(16),
	}
	for _, option := range options {
		option(&payload)
	}
	return &payload
}

func WithoutSeals(payload *flow.Payload) {
	payload.Seals = nil
}

func BlockWithParentFixture(parent *flow.Header) flow.Block {
	payload := PayloadFixture(WithoutSeals)
	header := BlockHeaderWithParentFixture(parent)
	header.PayloadHash = payload.Hash()
	return flow.Block{
		Header:  &header,
		Payload: payload,
	}
}

func StateInteractionsFixture() *delta.Snapshot {
	return delta.NewView(nil).Interactions()
}

func BlockWithParentAndProposerFixture(parent *flow.Header, proposer flow.Identifier) flow.Block {
	block := BlockWithParentFixture(parent)

	block.Header.ProposerID = proposer
	block.Header.ParentVoterIDs = []flow.Identifier{proposer}

	return block
}

func BlockWithParentAndSeal(
	parent *flow.Header, sealed *flow.Header) *flow.Block {
	block := BlockWithParentFixture(parent)
	payload := flow.Payload{
		Guarantees: nil,
	}

	if sealed != nil {
		payload.Seals = []*flow.Seal{
			SealFixture(
				SealWithBlockID(sealed.ID()),
			),
		}
	}

	block.SetPayload(payload)
	return &block
}

func StateDeltaWithParentFixture(parent *flow.Header) *messages.ExecutionStateDelta {
	payload := PayloadFixture()
	header := BlockHeaderWithParentFixture(parent)
	header.PayloadHash = payload.Hash()
	block := flow.Block{
		Header:  &header,
		Payload: payload,
	}

	var stateInteractions []*delta.Snapshot
	stateInteractions = append(stateInteractions, StateInteractionsFixture())

	return &messages.ExecutionStateDelta{
		ExecutableBlock: entity.ExecutableBlock{
			Block: &block,
		},
		StateInteractions: stateInteractions,
	}
}

func GenesisFixture(identities flow.IdentityList) *flow.Block {
	genesis := flow.Genesis(flow.Emulator)
	return genesis
}

func BlockHeaderFixture() flow.Header {
	height := uint64(rand.Uint32())
	view := height + uint64(rand.Intn(1000))
	return BlockHeaderWithParentFixture(&flow.Header{
		ChainID:  flow.Emulator,
		ParentID: IdentifierFixture(),
		Height:   height,
		View:     view,
	})
}

func BlockHeaderFixtureOnChain(chainID flow.ChainID) flow.Header {
	height := uint64(rand.Uint32())
	view := height + uint64(rand.Intn(1000))
	return BlockHeaderWithParentFixture(&flow.Header{
		ChainID:  chainID,
		ParentID: IdentifierFixture(),
		Height:   height,
		View:     view,
	})
}

func BlockHeaderWithParentFixture(parent *flow.Header) flow.Header {
	height := parent.Height + 1
	view := parent.View + 1 + uint64(rand.Intn(10)) // Intn returns [0, n)
	return flow.Header{
		ChainID:        parent.ChainID,
		ParentID:       parent.ID(),
		Height:         height,
		PayloadHash:    IdentifierFixture(),
		Timestamp:      time.Now().UTC(),
		View:           view,
		ParentVoterIDs: IdentifierListFixture(4),
		ParentVoterSig: SignatureFixture(),
		ProposerID:     IdentifierFixture(),
		ProposerSig:    SignatureFixture(),
	}
}

func ClusterPayloadFixture(n int) *cluster.Payload {
	transactions := make([]*flow.TransactionBody, n)
	for i := 0; i < n; i++ {
		tx := TransactionBodyFixture()
		transactions[i] = &tx
	}
	payload := cluster.PayloadFromTransactions(flow.ZeroID, transactions...)
	return &payload
}

func ClusterBlockFixture() cluster.Block {

	payload := ClusterPayloadFixture(3)
	header := BlockHeaderFixture()
	header.PayloadHash = payload.Hash()

	return cluster.Block{
		Header:  &header,
		Payload: payload,
	}
}

// ClusterBlockWithParent creates a new cluster consensus block that is valid
// with respect to the given parent block.
func ClusterBlockWithParent(parent *cluster.Block) cluster.Block {

	payload := ClusterPayloadFixture(3)

	header := BlockHeaderFixture()
	header.Height = parent.Header.Height + 1
	header.View = parent.Header.View + 1
	header.ChainID = parent.Header.ChainID
	header.Timestamp = time.Now()
	header.ParentID = parent.ID()
	header.PayloadHash = payload.Hash()

	block := cluster.Block{
		Header:  &header,
		Payload: payload,
	}

	return block
}

func WithCollRef(refID flow.Identifier) func(*flow.CollectionGuarantee) {
	return func(guarantee *flow.CollectionGuarantee) {
		guarantee.ReferenceBlockID = refID
	}
}

func CollectionGuaranteeFixture(options ...func(*flow.CollectionGuarantee)) *flow.CollectionGuarantee {
	guarantee := &flow.CollectionGuarantee{
		CollectionID: IdentifierFixture(),
		SignerIDs:    IdentifierListFixture(16),
		Signature:    SignatureFixture(),
	}
	for _, option := range options {
		option(guarantee)
	}
	return guarantee
}

func CollectionGuaranteesFixture(n int, options ...func(*flow.CollectionGuarantee)) []*flow.CollectionGuarantee {
	guarantees := make([]*flow.CollectionGuarantee, 0, n)
	for i := 1; i <= n; i++ {
		guarantee := CollectionGuaranteeFixture(options...)
		guarantees = append(guarantees, guarantee)
	}
	return guarantees
}

func SealFromResult(result *flow.ExecutionResult) func(*flow.Seal) {
	return func(seal *flow.Seal) {
		finalState, _ := result.FinalStateCommitment()
		seal.ResultID = result.ID()
		seal.BlockID = result.BlockID
		seal.FinalState = finalState
	}
}

func SealWithBlockID(blockID flow.Identifier) func(*flow.Seal) {
	return func(seal *flow.Seal) {
		seal.BlockID = blockID
	}
}

func WithServiceEvents(events ...flow.ServiceEvent) func(*flow.Seal) {
	return func(seal *flow.Seal) {
		seal.ServiceEvents = events
	}
}

func SealFixture(opts ...func(*flow.Seal)) *flow.Seal {
	seal := &flow.Seal{
		BlockID:    IdentifierFixture(),
		ResultID:   IdentifierFixture(),
		FinalState: StateCommitmentFixture(),
	}
	for _, apply := range opts {
		apply(seal)
	}
	return seal
}

func BlockSealsFixture(n int) []*flow.Seal {
	seals := make([]*flow.Seal, 0, n)
	for i := 0; i < n; i++ {
		seal := SealFixture()
		seals = append(seals, seal)
	}
	return seals
}

func CollectionFixture(n int) flow.Collection {
	transactions := make([]*flow.TransactionBody, 0, n)

	for i := 0; i < n; i++ {
		tx := TransactionFixture()
		transactions = append(transactions, &tx.TransactionBody)
	}

	return flow.Collection{Transactions: transactions}
}

func CompleteCollectionFixture() *entity.CompleteCollection {
	txBody := TransactionBodyFixture()
	return &entity.CompleteCollection{
		Guarantee: &flow.CollectionGuarantee{
			CollectionID: flow.Collection{Transactions: []*flow.TransactionBody{&txBody}}.ID(),
			Signature:    SignatureFixture(),
		},
		Transactions: []*flow.TransactionBody{&txBody},
	}
}

func ExecutableBlockFixture(collectionsSignerIDs [][]flow.Identifier) *entity.ExecutableBlock {

	header := BlockHeaderFixture()
	return ExecutableBlockFixtureWithParent(collectionsSignerIDs, &header)
}

func ExecutableBlockFixtureWithParent(collectionsSignerIDs [][]flow.Identifier, parent *flow.Header) *entity.ExecutableBlock {

	completeCollections := make(map[flow.Identifier]*entity.CompleteCollection, len(collectionsSignerIDs))
	block := BlockWithParentFixture(parent)
	block.Payload.Guarantees = nil

	for _, signerIDs := range collectionsSignerIDs {
		completeCollection := CompleteCollectionFixture()
		completeCollection.Guarantee.SignerIDs = signerIDs
		block.Payload.Guarantees = append(block.Payload.Guarantees, completeCollection.Guarantee)
		completeCollections[completeCollection.Guarantee.CollectionID] = completeCollection
	}

	block.Header.PayloadHash = block.Payload.Hash()

	executableBlock := &entity.ExecutableBlock{
		Block:               &block,
		CompleteCollections: completeCollections,
	}
	// Preload the id
	executableBlock.ID()
	return executableBlock
}

<<<<<<< HEAD
func WithExecutorID(executorID flow.Identifier) func(*flow.ExecutionReceipt) {
	return func(er *flow.ExecutionReceipt) {
		er.ExecutorID = executorID
	}
}

func WithBlock(block *flow.Block) func(*flow.ExecutionReceipt) {
	return func(er *flow.ExecutionReceipt) {
		er.ExecutionResult = *ResultForBlockFixture(block)
=======
func WithExecutorID(id flow.Identifier) func(*flow.ExecutionReceipt) {
	return func(receipt *flow.ExecutionReceipt) {
		receipt.ExecutorID = id
	}
}

func WithResult(result *flow.ExecutionResult) func(*flow.ExecutionReceipt) {
	return func(receipt *flow.ExecutionReceipt) {
		receipt.ExecutionResult = *result
>>>>>>> f47430b2
	}
}

func ExecutionReceiptFixture(opts ...func(*flow.ExecutionReceipt)) *flow.ExecutionReceipt {
	receipt := &flow.ExecutionReceipt{
		ExecutorID:        IdentifierFixture(),
		ExecutionResult:   *ExecutionResultFixture(),
		Spocks:            nil,
		ExecutorSignature: SignatureFixture(),
	}

	for _, apply := range opts {
		apply(receipt)
	}
<<<<<<< HEAD

	return receipt
}

func ReceiptForBlockFixture(block *flow.Block) *flow.ExecutionReceipt {
	return ExecutionReceiptFixture(
		WithBlock(block),
	)
=======
	return receipt
>>>>>>> f47430b2
}

func WithPreviousResult(prevResult flow.ExecutionResult) func(*flow.ExecutionResult) {
	return func(result *flow.ExecutionResult) {
		result.PreviousResultID = prevResult.ID()
		finalState, ok := prevResult.FinalStateCommitment()
		if !ok {
			panic("missing final state commitment")
		}
		result.Chunks[0].StartState = finalState
	}
}

func WithBlock(block *flow.Block) func(*flow.ExecutionResult) {
	chunks := 1 // tailing chunk is always system chunk
	if block.Payload != nil {
		chunks += len(block.Payload.Guarantees)
	}
	blockID := block.ID()

	return func(result *flow.ExecutionResult) {
		startState := result.Chunks[0].StartState // retain previous start state in case it was user-defined
		result.BlockID = blockID
		result.Chunks = ChunksFixture(uint(chunks), block.ID())
		result.Chunks[0].StartState = startState // set start state to value before update
	}
}

func ExecutionResultFixture(opts ...func(*flow.ExecutionResult)) *flow.ExecutionResult {
	blockID := IdentifierFixture()
<<<<<<< HEAD

	return &flow.ExecutionResult{
		ExecutionResultBody: flow.ExecutionResultBody{
			PreviousResultID: IdentifierFixture(),
			BlockID:          blockID,
			Chunks: flow.ChunkList{
				ChunkFixture(blockID),
				ChunkFixture(blockID),
			},
=======
	result := &flow.ExecutionResult{
		ExecutionResultBody: flow.ExecutionResultBody{
			PreviousResultID: IdentifierFixture(),
			BlockID:          IdentifierFixture(),
			Chunks:           ChunksFixture(2, blockID),
>>>>>>> f47430b2
		},
		Signatures: SignaturesFixture(6),
	}

	for _, apply := range opts {
		apply(result)
	}
	return result
}

<<<<<<< HEAD
func ResultForBlockFixture(block *flow.Block) *flow.ExecutionResult {
	chunks := 0
	if block.Payload != nil {
		// +1 for system chunk
		chunks = len(block.Payload.Guarantees) + 1
	}

	return &flow.ExecutionResult{
		ExecutionResultBody: flow.ExecutionResultBody{
			PreviousResultID: IdentifierFixture(),
			BlockID:          block.ID(),
			Chunks:           ChunksFixture(uint(chunks), block.ID()),
		},
		Signatures: SignaturesFixture(6),
	}
}

func WithIRBlock(block *flow.Block) func(*flow.IncorporatedResult) {
	return func(ir *flow.IncorporatedResult) {
		ir.Result = ResultForBlockFixture(block)
	}
}

func WithIRPrevious(previousResID flow.Identifier) func(*flow.IncorporatedResult) {
	return func(ir *flow.IncorporatedResult) {
		ir.Result.PreviousResultID = previousResID
	}
}

func IncorporatedResultFixture(opts ...func(*flow.IncorporatedResult)) *flow.IncorporatedResult {
	result := ExecutionResultFixture()
	incorporatedBlockID := IdentifierFixture()

	res := flow.NewIncorporatedResult(incorporatedBlockID, result)

	for _, apply := range opts {
		apply(res)
	}

	return res
=======
// TODO replace by usage unittest.IncorporatedResult
func IncorporatedResultFixture(opts ...func(*flow.IncorporatedResult)) *flow.IncorporatedResult {
	result := ExecutionResultFixture()
	incorporatedBlockID := IdentifierFixture()
	ir := flow.NewIncorporatedResult(incorporatedBlockID, result)

	for _, apply := range opts {
		apply(ir)
	}
	return ir
>>>>>>> f47430b2
}

// TODO replace by usage unittest.IncorporatedResult
func IncorporatedResultForBlockFixture(block *flow.Block) *flow.IncorporatedResult {
	result := ExecutionResultFixture(WithBlock(block))
	incorporatedBlockID := IdentifierFixture()
	return flow.NewIncorporatedResult(incorporatedBlockID, result)
}

func WithApproverID(approverID flow.Identifier) func(*flow.ResultApproval) {
	return func(ra *flow.ResultApproval) {
		ra.Body.ApproverID = approverID
	}
}

func WithAttestationBlock(block *flow.Block) func(*flow.ResultApproval) {
	return func(ra *flow.ResultApproval) {
		ra.Body.Attestation.BlockID = block.ID()
	}
}

func WithExecutionResultID(id flow.Identifier) func(*flow.ResultApproval) {
	return func(ra *flow.ResultApproval) {
		ra.Body.ExecutionResultID = id
	}
}

func WithApproverID(id flow.Identifier) func(*flow.ResultApproval) {
	return func(ra *flow.ResultApproval) {
		ra.Body.ApproverID = id
	}
}

func WithBlockID(id flow.Identifier) func(*flow.ResultApproval) {
	return func(ra *flow.ResultApproval) {
		ra.Body.Attestation.BlockID = id
	}
}

func WithChunk(chunkIdx uint64) func(*flow.ResultApproval) {
	return func(approval *flow.ResultApproval) {
		approval.Body.ChunkIndex = chunkIdx
	}
}

func ResultApprovalFixture(opts ...func(*flow.ResultApproval)) *flow.ResultApproval {
	attestation := flow.Attestation{
		BlockID:           IdentifierFixture(),
		ExecutionResultID: IdentifierFixture(),
		ChunkIndex:        uint64(0),
	}

	approval := flow.ResultApproval{
		Body: flow.ResultApprovalBody{
			Attestation:          attestation,
			ApproverID:           IdentifierFixture(),
			AttestationSignature: SignatureFixture(),
			Spock:                nil,
		},
		VerifierSignature: SignatureFixture(),
	}

	for _, apply := range opts {
		apply(&approval)
	}

	return &approval
}

func StateCommitmentFixture() flow.StateCommitment {
	var state = make([]byte, 20)
	_, _ = crand.Read(state[0:20])
	return state
}

func HashFixture(size int) hash.Hash {
	hash := make(hash.Hash, size)
	for i := 0; i < size; i++ {
		hash[i] = byte(i)
	}
	return hash
}

func IdentifierListFixture(n int) []flow.Identifier {
	list := make([]flow.Identifier, n)
	for i := 0; i < n; i++ {
		list[i] = IdentifierFixture()
	}
	return list
}

func IdentifierFixture() flow.Identifier {
	var id flow.Identifier
	_, _ = crand.Read(id[:])
	return id
}

// WithRole adds a role to an identity fixture.
func WithRole(role flow.Role) func(*flow.Identity) {
	return func(identity *flow.Identity) {
		identity.Role = role
	}
}

func WithStake(stake uint64) func(*flow.Identity) {
	return func(identity *flow.Identity) {
		identity.Stake = stake
	}
}

func RandomBytes(n int) []byte {
	b := make([]byte, n)
	read, err := crand.Read(b)
	if err != nil {
		panic("cannot read random bytes")
	}
	if read != n {
		panic(fmt.Errorf("cannot read enough random bytes (got %d of %d)", read, n))
	}
	return b
}

// IdentityFixture returns a node identity.
func IdentityFixture(opts ...func(*flow.Identity)) *flow.Identity {
	nodeID := IdentifierFixture()
	identity := flow.Identity{
		NodeID:  nodeID,
		Address: fmt.Sprintf("address-%v", nodeID[0:7]),
		Role:    flow.RoleConsensus,
		Stake:   1000,
	}
	for _, apply := range opts {
		apply(&identity)
	}
	return &identity
}

// WithNodeID adds a node ID with the given first byte to an identity.
func WithNodeID(b byte) func(*flow.Identity) {
	return func(identity *flow.Identity) {
		identity.NodeID = flow.Identifier{b}
	}
}

// WithRandomPublicKeys adds random public keys to an identity.
func WithRandomPublicKeys() func(*flow.Identity) {
	return func(identity *flow.Identity) {
		identity.StakingPubKey = KeyFixture(crypto.BLSBLS12381).PublicKey()
		identity.NetworkPubKey = KeyFixture(crypto.ECDSAP256).PublicKey()
	}
}

// WithAllRoles can be used used to ensure an IdentityList fixtures contains
// all the roles required for a valid genesis block.
func WithAllRoles() func(*flow.Identity) {
	return WithAllRolesExcept()
}

// Same as above, but omitting a certain role for cases where we are manually
// setting up nodes or a particular role.
func WithAllRolesExcept(except ...flow.Role) func(*flow.Identity) {
	i := 0
	roles := flow.Roles()

	// remove omitted roles
	for _, omitRole := range except {
		for i, role := range roles {
			if role == omitRole {
				roles = append(roles[:i], roles[i+1:]...)
			}
		}
	}

	return func(id *flow.Identity) {
		id.Role = roles[i%len(roles)]
		i++
	}
}

// CompleteIdentitySet takes a number of identities and completes the missing roles.
func CompleteIdentitySet(identities ...*flow.Identity) flow.IdentityList {
	required := map[flow.Role]struct{}{
		flow.RoleCollection:   {},
		flow.RoleConsensus:    {},
		flow.RoleExecution:    {},
		flow.RoleVerification: {},
	}
	for _, identity := range identities {
		delete(required, identity.Role)
	}
	for role := range required {
		identities = append(identities, IdentityFixture(WithRole(role)))
	}
	return identities
}

// IdentityListFixture returns a list of node identity objects. The identities
// can be customized (ie. set their role) by passing in a function that modifies
// the input identities as required.
func IdentityListFixture(n int, opts ...func(*flow.Identity)) flow.IdentityList {
	identities := make(flow.IdentityList, n)

	for i := 0; i < n; i++ {
		identity := IdentityFixture()
		identity.Address = fmt.Sprintf("%x@flow.com:1234", identity.NodeID)
		for _, opt := range opts {
			opt(identity)
		}
		identities[i] = identity
	}

	return identities
}

func ChunkFixture(blockID flow.Identifier) *flow.Chunk {
	return &flow.Chunk{
		ChunkBody: flow.ChunkBody{
			CollectionIndex:      42,
			StartState:           StateCommitmentFixture(),
			EventCollection:      IdentifierFixture(),
			TotalComputationUsed: 4200,
			NumberOfTransactions: 42,
			BlockID:              blockID,
		},
		Index:    0,
		EndState: StateCommitmentFixture(),
	}
}

func ChunksFixture(n uint, blockID flow.Identifier) []*flow.Chunk {
	chunks := make([]*flow.Chunk, 0, n)
	for i := uint64(0); i < uint64(n); i++ {
		chunk := ChunkFixture(blockID)
		chunk.Index = i
		chunks = append(chunks, chunk)
	}
	return chunks
}

func SignatureFixture() crypto.Signature {
	sig := make([]byte, 32)
	_, _ = crand.Read(sig)
	return sig
}

func SignaturesFixture(n int) []crypto.Signature {
	var sigs []crypto.Signature
	for i := 0; i < n; i++ {
		sigs = append(sigs, SignatureFixture())
	}
	return sigs
}

func TransactionFixture(n ...func(t *flow.Transaction)) flow.Transaction {
	tx := flow.Transaction{TransactionBody: TransactionBodyFixture()}
	if len(n) > 0 {
		n[0](&tx)
	}
	return tx
}

func TransactionBodyFixture(opts ...func(*flow.TransactionBody)) flow.TransactionBody {
	tb := flow.TransactionBody{
		Script:             []byte("pub fun main() {}"),
		ReferenceBlockID:   IdentifierFixture(),
		GasLimit:           10,
		ProposalKey:        ProposalKeyFixture(),
		Payer:              AddressFixture(),
		Authorizers:        []flow.Address{AddressFixture()},
		PayloadSignatures:  []flow.TransactionSignature{TransactionSignatureFixture()},
		EnvelopeSignatures: []flow.TransactionSignature{TransactionSignatureFixture()},
	}

	for _, apply := range opts {
		apply(&tb)
	}

	return tb
}

func WithTransactionDSL(txDSL dsl.Transaction) func(tx *flow.TransactionBody) {
	return func(tx *flow.TransactionBody) {
		tx.Script = []byte(txDSL.ToCadence())
	}
}

func WithReferenceBlock(id flow.Identifier) func(tx *flow.TransactionBody) {
	return func(tx *flow.TransactionBody) {
		tx.ReferenceBlockID = id
	}
}

func TransactionDSLFixture(chain flow.Chain) dsl.Transaction {
	return dsl.Transaction{
		Import: dsl.Import{Address: sdk.Address(chain.ServiceAddress())},
		Content: dsl.Prepare{
			Content: dsl.Code(`
				pub fun main() {}
			`),
		},
	}
}

// VerifiableChunkDataFixture returns a complete verifiable chunk with an
// execution receipt referencing the block/collections.
func VerifiableChunkDataFixture(chunkIndex uint64) *verification.VerifiableChunkData {

	guarantees := make([]*flow.CollectionGuarantee, 0)

	var col flow.Collection

	for i := 0; i <= int(chunkIndex); i++ {
		col = CollectionFixture(1)
		guarantee := col.Guarantee()
		guarantees = append(guarantees, &guarantee)
	}

	payload := flow.Payload{
		Guarantees: guarantees,
		Seals:      nil,
	}
	header := BlockHeaderFixture()
	header.PayloadHash = payload.Hash()

	block := flow.Block{
		Header:  &header,
		Payload: &payload,
	}

	chunks := make([]*flow.Chunk, 0)

	var chunk flow.Chunk

	for i := 0; i <= int(chunkIndex); i++ {
		chunk = flow.Chunk{
			ChunkBody: flow.ChunkBody{
				CollectionIndex: uint(i),
				StartState:      StateCommitmentFixture(),
				BlockID:         block.ID(),
			},
			Index: uint64(i),
		}
		chunks = append(chunks, &chunk)
	}

	result := flow.ExecutionResult{
		ExecutionResultBody: flow.ExecutionResultBody{
			BlockID: block.ID(),
			Chunks:  chunks,
		},
	}

	// computes chunk end state
	index := chunk.Index
	var endState flow.StateCommitment
	if int(index) == len(result.Chunks)-1 {
		// last chunk in receipt takes final state commitment
		endState = StateCommitmentFixture()
	} else {
		// any chunk except last takes the subsequent chunk's start state
		endState = result.Chunks[index+1].StartState
	}

	return &verification.VerifiableChunkData{
		Chunk:         &chunk,
		Header:        block.Header,
		Result:        &result,
		Collection:    &col,
		ChunkDataPack: ChunkDataPackFixture(result.ID()),
		EndState:      endState,
	}
}

func ChunkDataPackFixture(identifier flow.Identifier) *flow.ChunkDataPack {

	//ids := utils.GetRandomRegisterIDs(1)
	//values := utils.GetRandomValues(1, 1, 32)

	return &flow.ChunkDataPack{
		ChunkID:    identifier,
		StartState: StateCommitmentFixture(),
		//RegisterTouches: []flow.RegisterTouch{{RegisterID: ids[0], Value: values[0], Proof: []byte{'p'}}},
		Proof:        []byte{'p'},
		CollectionID: IdentifierFixture(),
	}
}

// SeedFixture returns a random []byte with length n
func SeedFixture(n int) []byte {
	var seed = make([]byte, n)
	_, _ = crand.Read(seed[0:n])
	return seed
}

// SeedFixtures returns a list of m random []byte, each having length n
func SeedFixtures(m int, n int) [][]byte {
	var seeds = make([][]byte, m, n)
	for i := range seeds {
		seeds[i] = SeedFixture(n)
	}
	return seeds
}

// EventFixture returns an event
func EventFixture(eType flow.EventType, transactionIndex uint32, eventIndex uint32, txID flow.Identifier) flow.Event {
	return flow.Event{
		Type:             eType,
		TransactionIndex: transactionIndex,
		EventIndex:       eventIndex,
		Payload:          []byte{},
		TransactionID:    txID,
	}
}

func EmulatorRootKey() (*flow.AccountPrivateKey, error) {

	// TODO seems this key literal doesn't decode anymore
	emulatorRootKey, err := crypto.DecodePrivateKey(crypto.ECDSAP256, []byte("f87db87930770201010420ae2cc975dcbdd0ebc56f268b1d8a95834c2955970aea27042d35ec9f298b9e5aa00a06082a8648ce3d030107a1440342000417f5a527137785d2d773fee84b4c7ee40266a1dd1f36ddd46ecf25db6df6a499459629174de83256f2a44ebd4325b9def67d523b755a8926218c4efb7904f8ce0203"))
	if err != nil {
		return nil, err
	}

	return &flow.AccountPrivateKey{
		PrivateKey: emulatorRootKey,
		SignAlgo:   emulatorRootKey.Algorithm(),
		HashAlgo:   hash.SHA3_256,
	}, nil
}

// NoopTxScript returns a Cadence script for a no-op transaction.
func NoopTxScript() []byte {
	return []byte("transaction {}")
}

func RangeFixture() flow.Range {
	return flow.Range{
		From: rand.Uint64(),
		To:   rand.Uint64(),
	}
}

func BatchFixture() flow.Batch {
	return flow.Batch{
		BlockIDs: IdentifierListFixture(10),
	}
}

func RangeListFixture(n int) []flow.Range {
	if n <= 0 {
		return nil
	}
	ranges := make([]flow.Range, n)
	for i := range ranges {
		ranges[i] = RangeFixture()
	}
	return ranges
}

func BatchListFixture(n int) []flow.Batch {
	if n <= 0 {
		return nil
	}
	batches := make([]flow.Batch, n)
	for i := range batches {
		batches[i] = BatchFixture()
	}
	return batches
}

func BootstrapExecutionResultFixture(block *flow.Block, commit flow.StateCommitment) *flow.ExecutionResult {
	result := &flow.ExecutionResult{
		ExecutionResultBody: flow.ExecutionResultBody{
			BlockID:          block.ID(),
			PreviousResultID: flow.ZeroID,
			Chunks:           chunks.ChunkListFromCommit(commit),
		},
		Signatures: nil,
	}
	return result
}

func KeyFixture(algo crypto.SigningAlgorithm) crypto.PrivateKey {
	key, err := crypto.GeneratePrivateKey(algo, SeedFixture(128))
	if err != nil {
		panic(err)
	}
	return key
}

func QuorumCertificateFixture() *flow.QuorumCertificate {
	return &flow.QuorumCertificate{
		View:      uint64(rand.Uint32()),
		BlockID:   IdentifierFixture(),
		SignerIDs: IdentifierListFixture(3),
		SigData:   SeedFixture(32 * 3),
	}
}

func VoteFixture() *hotstuff.Vote {
	return &hotstuff.Vote{
		View:     uint64(rand.Uint32()),
		BlockID:  IdentifierFixture(),
		SignerID: IdentifierFixture(),
		SigData:  RandomBytes(128),
	}
}

func WithParticipants(participants flow.IdentityList) func(*flow.EpochSetup) {
	return func(setup *flow.EpochSetup) {
		setup.Participants = participants
		setup.Assignments = ClusterAssignment(1, participants)
	}
}

func SetupWithCounter(counter uint64) func(*flow.EpochSetup) {
	return func(setup *flow.EpochSetup) {
		setup.Counter = counter
	}
}

func WithFinalView(view uint64) func(*flow.EpochSetup) {
	return func(setup *flow.EpochSetup) {
		setup.FinalView = view
	}
}

func EpochSetupFixture(opts ...func(setup *flow.EpochSetup)) *flow.EpochSetup {
	participants := IdentityListFixture(5, WithAllRoles())
	assignments := ClusterAssignment(1, participants)
	setup := &flow.EpochSetup{
		Counter:      uint64(rand.Uint32()),
		FinalView:    uint64(rand.Uint32() + 1000),
		Participants: participants,
		Assignments:  assignments,
		RandomSource: SeedFixture(32),
	}
	for _, apply := range opts {
		apply(setup)
	}
	return setup
}

func WithDKGFromParticipants(participants flow.IdentityList) func(*flow.EpochCommit) {
	return func(commit *flow.EpochCommit) {
		lookup := make(map[flow.Identifier]flow.DKGParticipant)
		for i, node := range participants.Filter(filter.HasRole(flow.RoleConsensus)) {
			lookup[node.NodeID] = flow.DKGParticipant{
				Index:    uint(i),
				KeyShare: KeyFixture(crypto.BLSBLS12381).PublicKey(),
			}
		}
		commit.DKGParticipants = lookup
	}
}

func CommitWithCounter(counter uint64) func(*flow.EpochCommit) {
	return func(commit *flow.EpochCommit) {
		commit.Counter = counter
	}
}

func EpochCommitFixture(opts ...func(*flow.EpochCommit)) *flow.EpochCommit {
	commit := &flow.EpochCommit{
		Counter:         uint64(rand.Uint32()),
		ClusterQCs:      []*flow.QuorumCertificate{QuorumCertificateFixture()},
		DKGGroupKey:     KeyFixture(crypto.BLSBLS12381).PublicKey(),
		DKGParticipants: make(map[flow.Identifier]flow.DKGParticipant),
	}
	for _, apply := range opts {
		apply(commit)
	}
	return commit
}

// BootstrapFixture generates all the artifacts necessary to bootstrap the
// protocol state.
func BootstrapFixture(participants flow.IdentityList, opts ...func(*flow.Block)) (*flow.Block, *flow.ExecutionResult, *flow.Seal) {

	root := GenesisFixture(participants)
	for _, apply := range opts {
		apply(root)
	}
	result := BootstrapExecutionResultFixture(root, GenesisStateCommitment)

	counter := uint64(1)
	setup := EpochSetupFixture(
		WithParticipants(participants),
		SetupWithCounter(counter),
		WithFinalView(root.Header.View+1000),
	)
	commit := EpochCommitFixture(WithDKGFromParticipants(participants), CommitWithCounter(counter))
	seal := SealFixture(SealFromResult(result), WithServiceEvents(setup.ServiceEvent(), commit.ServiceEvent()))
	return root, result, seal
}<|MERGE_RESOLUTION|>--- conflicted
+++ resolved
@@ -398,27 +398,15 @@
 	return executableBlock
 }
 
-<<<<<<< HEAD
 func WithExecutorID(executorID flow.Identifier) func(*flow.ExecutionReceipt) {
 	return func(er *flow.ExecutionReceipt) {
 		er.ExecutorID = executorID
 	}
 }
 
-func WithBlock(block *flow.Block) func(*flow.ExecutionReceipt) {
-	return func(er *flow.ExecutionReceipt) {
-		er.ExecutionResult = *ResultForBlockFixture(block)
-=======
-func WithExecutorID(id flow.Identifier) func(*flow.ExecutionReceipt) {
-	return func(receipt *flow.ExecutionReceipt) {
-		receipt.ExecutorID = id
-	}
-}
-
 func WithResult(result *flow.ExecutionResult) func(*flow.ExecutionReceipt) {
 	return func(receipt *flow.ExecutionReceipt) {
 		receipt.ExecutionResult = *result
->>>>>>> f47430b2
 	}
 }
 
@@ -433,18 +421,14 @@
 	for _, apply := range opts {
 		apply(receipt)
 	}
-<<<<<<< HEAD
 
 	return receipt
 }
 
 func ReceiptForBlockFixture(block *flow.Block) *flow.ExecutionReceipt {
 	return ExecutionReceiptFixture(
-		WithBlock(block),
+		WithResult(ResultForBlockFixture(block)),
 	)
-=======
-	return receipt
->>>>>>> f47430b2
 }
 
 func WithPreviousResult(prevResult flow.ExecutionResult) func(*flow.ExecutionResult) {
@@ -475,23 +459,11 @@
 
 func ExecutionResultFixture(opts ...func(*flow.ExecutionResult)) *flow.ExecutionResult {
 	blockID := IdentifierFixture()
-<<<<<<< HEAD
-
-	return &flow.ExecutionResult{
-		ExecutionResultBody: flow.ExecutionResultBody{
-			PreviousResultID: IdentifierFixture(),
-			BlockID:          blockID,
-			Chunks: flow.ChunkList{
-				ChunkFixture(blockID),
-				ChunkFixture(blockID),
-			},
-=======
 	result := &flow.ExecutionResult{
 		ExecutionResultBody: flow.ExecutionResultBody{
 			PreviousResultID: IdentifierFixture(),
 			BlockID:          IdentifierFixture(),
 			Chunks:           ChunksFixture(2, blockID),
->>>>>>> f47430b2
 		},
 		Signatures: SignaturesFixture(6),
 	}
@@ -502,7 +474,6 @@
 	return result
 }
 
-<<<<<<< HEAD
 func ResultForBlockFixture(block *flow.Block) *flow.ExecutionResult {
 	chunks := 0
 	if block.Payload != nil {
@@ -532,18 +503,6 @@
 	}
 }
 
-func IncorporatedResultFixture(opts ...func(*flow.IncorporatedResult)) *flow.IncorporatedResult {
-	result := ExecutionResultFixture()
-	incorporatedBlockID := IdentifierFixture()
-
-	res := flow.NewIncorporatedResult(incorporatedBlockID, result)
-
-	for _, apply := range opts {
-		apply(res)
-	}
-
-	return res
-=======
 // TODO replace by usage unittest.IncorporatedResult
 func IncorporatedResultFixture(opts ...func(*flow.IncorporatedResult)) *flow.IncorporatedResult {
 	result := ExecutionResultFixture()
@@ -554,7 +513,6 @@
 		apply(ir)
 	}
 	return ir
->>>>>>> f47430b2
 }
 
 // TODO replace by usage unittest.IncorporatedResult
@@ -579,12 +537,6 @@
 func WithExecutionResultID(id flow.Identifier) func(*flow.ResultApproval) {
 	return func(ra *flow.ResultApproval) {
 		ra.Body.ExecutionResultID = id
-	}
-}
-
-func WithApproverID(id flow.Identifier) func(*flow.ResultApproval) {
-	return func(ra *flow.ResultApproval) {
-		ra.Body.ApproverID = id
 	}
 }
 
