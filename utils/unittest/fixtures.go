--- conflicted
+++ resolved
@@ -894,11 +894,7 @@
 func ChunkStatusListToChunkLocatorFixture(statuses []*verification.ChunkStatus) chunks.LocatorList {
 	locators := chunks.LocatorList{}
 	for _, status := range statuses {
-<<<<<<< HEAD
-		locator := ChunkLocatorFixture(status.ExecutionResultID, status.Chunk.Index)
-=======
 		locator := ChunkLocatorFixture(status.ExecutionResult.ID(), status.ChunkIndex)
->>>>>>> 1f787501
 		locators = append(locators, locator)
 	}
 
@@ -919,18 +915,10 @@
 		copy(chunkList, result.Chunks)
 		rand.Shuffle(len(chunkList), func(i, j int) { chunkList[i], chunkList[j] = chunkList[j], chunkList[i] })
 
-<<<<<<< HEAD
-		resultID := result.ID()
-		for _, chunk := range chunkList[:n] {
-			status := &verification.ChunkStatus{
-				Chunk:             chunk,
-				ExecutionResultID: resultID,
-=======
 		for _, chunk := range chunkList[:n] {
 			status := &verification.ChunkStatus{
 				ChunkIndex:      chunk.Index,
 				ExecutionResult: result,
->>>>>>> 1f787501
 			}
 			statuses = append(statuses, status)
 		}
