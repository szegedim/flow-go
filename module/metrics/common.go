package metrics

import (
	"github.com/prometheus/client_golang/prometheus"
	"github.com/prometheus/client_golang/prometheus/promauto"
)

// a label for OneToOne messaging for the networking related vector metrics
const TopicLabelOneToOne = "OneToOne"

<<<<<<< HEAD
=======
const (
	_   = iota
	KiB = 1 << (10 * iota)
	MiB
	GiB
)

>>>>>>> b33f5874
var (
	// BADGER
	badgerLSMSizeGauge = promauto.NewGauge(prometheus.GaugeOpts{
		Namespace: namespaceCommon,
		Subsystem: subsystemBadger,
		Name:      "db_lsm_bytes",
	})
	badgerVLogSizeGauge = promauto.NewGauge(prometheus.GaugeOpts{
		Namespace: namespaceCommon,
		Subsystem: subsystemBadger,
		Name:      "db_vlog_bytes",
	})
	badgerDBNumReads = promauto.NewGauge(prometheus.GaugeOpts{
		Namespace: namespaceCommon,
		Subsystem: subsystemBadger,
		Name:      "db_num_reads",
	})
	badgerDBNumWrites = promauto.NewGauge(prometheus.GaugeOpts{
		Namespace: namespaceCommon,
		Subsystem: subsystemBadger,
		Name:      "db_num_writes",
	})
	badgerDBNumBytesRead = promauto.NewGauge(prometheus.GaugeOpts{
		Namespace: namespaceCommon,
		Subsystem: subsystemBadger,
		Name:      "db_num_bytes_read",
	})
	badgerDBNumBytesWritten = promauto.NewGauge(prometheus.GaugeOpts{
		Namespace: namespaceCommon,
		Subsystem: subsystemBadger,
		Name:      "db_num_bytes_written",
	})
	badgerDBNumGets = promauto.NewGauge(prometheus.GaugeOpts{
		Namespace: namespaceCommon,
		Subsystem: subsystemBadger,
		Name:      "db_num_gets",
	})
	badgerDBNumPuts = promauto.NewGauge(prometheus.GaugeOpts{
		Namespace: namespaceCommon,
		Subsystem: subsystemBadger,
		Name:      "db_num_puts",
	})
	badgerDBNumBlockedPuts = promauto.NewGauge(prometheus.GaugeOpts{
		Namespace: namespaceCommon,
		Subsystem: subsystemBadger,
		Name:      "db_num_blocked_puts",
	})
	badgerDBNumMemtableGets = promauto.NewGauge(prometheus.GaugeOpts{
		Namespace: namespaceCommon,
		Subsystem: subsystemBadger,
		Name:      "db_num_memtable_gets",
	})

	// NETWORKING
<<<<<<< HEAD
	networkOutboundMessageSizeGauge = promauto.NewGaugeVec(prometheus.GaugeOpts{
		Subsystem: subsystemNetwork,
		Namespace: namespaceCommon,
		Name:      "message_size_bytes_outbound",
		Help:      "size of the outbound network message",
	}, []string{"topic"})
	networkOutboundMessageCounter = promauto.NewCounterVec(prometheus.CounterOpts{
		Subsystem: subsystemNetwork,
		Namespace: namespaceCommon,
		Name:      "message_count_outbound",
		Help:      "the number of outbound network messages",
	}, []string{"topic"})
	networkInboundMessageSizeGauge = promauto.NewGaugeVec(prometheus.GaugeOpts{
		Subsystem: subsystemNetwork,
		Namespace: namespaceCommon,
		Name:      "message_size_bytes_inbound",
		Help:      "size of the inbound network message",
	}, []string{"topic"})
	networkInboundMessageCounter = promauto.NewCounterVec(prometheus.CounterOpts{
		Subsystem: subsystemNetwork,
		Namespace: namespaceCommon,
		Name:      "message_count_inbound",
		Help:      "the number of inbound network messages",
=======
	networkOutboundMessageSizeHist = promauto.NewHistogramVec(prometheus.HistogramOpts{
		Subsystem: subsystemNetwork,
		Namespace: namespaceCommon,
		Name:      "outbound_message_size_bytes",
		Help:      "size of the outbound network message",
		Buckets:   []float64{KiB, 100 * KiB, 500 * KiB, 1 * MiB, 2 * MiB, 4 * MiB},
	}, []string{"topic"})
	networkInboundMessageSizeHist = promauto.NewHistogramVec(prometheus.HistogramOpts{
		Subsystem: subsystemNetwork,
		Namespace: namespaceCommon,
		Name:      "inbound_message_size_bytes",
		Help:      "size of the inbound network message",
		Buckets:   []float64{KiB, 100 * KiB, 500 * KiB, 1 * MiB, 2 * MiB, 4 * MiB},
>>>>>>> b33f5874
	}, []string{"topic"})
)

// Badger DB size can be calculated by LSM plus VLog size
// BadgerLSMSize
func (c *Collector) BadgerLSMSize(sizeBytes int64) {
	badgerLSMSizeGauge.Set(float64(sizeBytes))
}

func (c *Collector) BadgerVLogSize(sizeBytes int64) {
	badgerVLogSizeGauge.Set(float64(sizeBytes))
}

func (c *Collector) BadgerNumReads(n int64) {
	badgerDBNumReads.Set(float64(n))
}

func (c *Collector) BadgerNumWrites(n int64) {
	badgerDBNumWrites.Set(float64(n))
}

func (c *Collector) BadgerNumBytesRead(n int64) {
	badgerDBNumBytesRead.Set(float64(n))
}

func (c *Collector) BadgerNumBytesWritten(n int64) {
	badgerDBNumBytesWritten.Set(float64(n))
}

func (c *Collector) BadgerNumGets(n int64) {
	badgerDBNumGets.Set(float64(n))
}

func (c *Collector) BadgerNumPuts(n int64) {
	badgerDBNumPuts.Set(float64(n))
}

func (c *Collector) BadgerNumBlockedPuts(n int64) {
	badgerDBNumBlockedPuts.Set(float64(n))
}

func (c *Collector) BadgerNumMemtableGets(n int64) {
	badgerDBNumMemtableGets.Set(float64(n))
<<<<<<< HEAD
}

// NetworkMessageSent increments the message counter and sets the message size of the last message sent out on the wire
// in bytes for the given topic
func (c *Collector) NetworkMessageSent(sizeBytes int, topic string) {
	networkOutboundMessageCounter.WithLabelValues(topic).Inc()
	networkOutboundMessageSizeGauge.WithLabelValues(topic).Set(float64(sizeBytes))
}

// NetworkMessageReceived increments the message counter and sets the message size of the last message received on the wire
// in bytes for the given topic
func (c *Collector) NetworkMessageReceived(sizeBytes int, topic string) {
	networkInboundMessageCounter.WithLabelValues(topic).Inc()
	networkInboundMessageSizeGauge.WithLabelValues(topic).Set(float64(sizeBytes))
=======
}

// NetworkMessageSent tracks the message size of the last message sent out on the wire
// in bytes for the given topic
func (c *Collector) NetworkMessageSent(sizeBytes int, topic string) {
	networkOutboundMessageSizeHist.WithLabelValues(topic).Observe(float64(sizeBytes))
}

// NetworkMessageReceived tracks the message size of the last message received on the wire
// in bytes for the given topic
func (c *Collector) NetworkMessageReceived(sizeBytes int, topic string) {
	networkInboundMessageSizeHist.WithLabelValues(topic).Observe(float64(sizeBytes))
>>>>>>> b33f5874
}<|MERGE_RESOLUTION|>--- conflicted
+++ resolved
@@ -8,8 +8,6 @@
 // a label for OneToOne messaging for the networking related vector metrics
 const TopicLabelOneToOne = "OneToOne"
 
-<<<<<<< HEAD
-=======
 const (
 	_   = iota
 	KiB = 1 << (10 * iota)
@@ -17,7 +15,6 @@
 	GiB
 )
 
->>>>>>> b33f5874
 var (
 	// BADGER
 	badgerLSMSizeGauge = promauto.NewGauge(prometheus.GaugeOpts{
@@ -72,31 +69,6 @@
 	})
 
 	// NETWORKING
-<<<<<<< HEAD
-	networkOutboundMessageSizeGauge = promauto.NewGaugeVec(prometheus.GaugeOpts{
-		Subsystem: subsystemNetwork,
-		Namespace: namespaceCommon,
-		Name:      "message_size_bytes_outbound",
-		Help:      "size of the outbound network message",
-	}, []string{"topic"})
-	networkOutboundMessageCounter = promauto.NewCounterVec(prometheus.CounterOpts{
-		Subsystem: subsystemNetwork,
-		Namespace: namespaceCommon,
-		Name:      "message_count_outbound",
-		Help:      "the number of outbound network messages",
-	}, []string{"topic"})
-	networkInboundMessageSizeGauge = promauto.NewGaugeVec(prometheus.GaugeOpts{
-		Subsystem: subsystemNetwork,
-		Namespace: namespaceCommon,
-		Name:      "message_size_bytes_inbound",
-		Help:      "size of the inbound network message",
-	}, []string{"topic"})
-	networkInboundMessageCounter = promauto.NewCounterVec(prometheus.CounterOpts{
-		Subsystem: subsystemNetwork,
-		Namespace: namespaceCommon,
-		Name:      "message_count_inbound",
-		Help:      "the number of inbound network messages",
-=======
 	networkOutboundMessageSizeHist = promauto.NewHistogramVec(prometheus.HistogramOpts{
 		Subsystem: subsystemNetwork,
 		Namespace: namespaceCommon,
@@ -110,7 +82,6 @@
 		Name:      "inbound_message_size_bytes",
 		Help:      "size of the inbound network message",
 		Buckets:   []float64{KiB, 100 * KiB, 500 * KiB, 1 * MiB, 2 * MiB, 4 * MiB},
->>>>>>> b33f5874
 	}, []string{"topic"})
 )
 
@@ -154,22 +125,6 @@
 
 func (c *Collector) BadgerNumMemtableGets(n int64) {
 	badgerDBNumMemtableGets.Set(float64(n))
-<<<<<<< HEAD
-}
-
-// NetworkMessageSent increments the message counter and sets the message size of the last message sent out on the wire
-// in bytes for the given topic
-func (c *Collector) NetworkMessageSent(sizeBytes int, topic string) {
-	networkOutboundMessageCounter.WithLabelValues(topic).Inc()
-	networkOutboundMessageSizeGauge.WithLabelValues(topic).Set(float64(sizeBytes))
-}
-
-// NetworkMessageReceived increments the message counter and sets the message size of the last message received on the wire
-// in bytes for the given topic
-func (c *Collector) NetworkMessageReceived(sizeBytes int, topic string) {
-	networkInboundMessageCounter.WithLabelValues(topic).Inc()
-	networkInboundMessageSizeGauge.WithLabelValues(topic).Set(float64(sizeBytes))
-=======
 }
 
 // NetworkMessageSent tracks the message size of the last message sent out on the wire
@@ -182,5 +137,4 @@
 // in bytes for the given topic
 func (c *Collector) NetworkMessageReceived(sizeBytes int, topic string) {
 	networkInboundMessageSizeHist.WithLabelValues(topic).Observe(float64(sizeBytes))
->>>>>>> b33f5874
 }