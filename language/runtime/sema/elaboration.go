package sema

import "github.com/dapperlabs/flow-go/language/runtime/ast"

type MemberInfo struct {
	Member     *Member
	IsOptional bool
}

type Elaboration struct {
	FunctionDeclarationFunctionTypes    map[*ast.FunctionDeclaration]*FunctionType
	VariableDeclarationValueTypes       map[*ast.VariableDeclaration]Type
	VariableDeclarationSecondValueTypes map[*ast.VariableDeclaration]Type
	VariableDeclarationTargetTypes      map[*ast.VariableDeclaration]Type
	AssignmentStatementValueTypes       map[*ast.AssignmentStatement]Type
	AssignmentStatementTargetTypes      map[*ast.AssignmentStatement]Type
	CompositeDeclarationTypes           map[*ast.CompositeDeclaration]*CompositeType
	SpecialFunctionTypes                map[*ast.SpecialFunctionDeclaration]*SpecialFunctionType
	FunctionExpressionFunctionType      map[*ast.FunctionExpression]*FunctionType
	InvocationExpressionArgumentTypes   map[*ast.InvocationExpression][]Type
	InvocationExpressionParameterTypes  map[*ast.InvocationExpression][]Type
	InterfaceDeclarationTypes           map[*ast.InterfaceDeclaration]*InterfaceType
	CastingStaticValueTypes             map[*ast.CastingExpression]Type
	CastingTargetTypes                  map[*ast.CastingExpression]Type
	ReturnStatementValueTypes           map[*ast.ReturnStatement]Type
	ReturnStatementReturnTypes          map[*ast.ReturnStatement]Type
	BinaryExpressionResultTypes         map[*ast.BinaryExpression]Type
	BinaryExpressionRightTypes          map[*ast.BinaryExpression]Type
	MemberExpressionMemberInfos         map[*ast.MemberExpression]MemberInfo
	ArrayExpressionArgumentTypes        map[*ast.ArrayExpression][]Type
	ArrayExpressionElementType          map[*ast.ArrayExpression]Type
	DictionaryExpressionType            map[*ast.DictionaryExpression]*DictionaryType
	DictionaryExpressionEntryTypes      map[*ast.DictionaryExpression][]DictionaryEntryType
	EventDeclarationTypes               map[*ast.EventDeclaration]*EventType
	// NOTE: not indexed by `ast.Type`, as IndexExpression might index
	//   with "type" which is an expression, i.e., an IdentifierExpression.
	//   See `Checker.visitTypeIndexingExpression`
<<<<<<< HEAD
	IndexExpressionIndexingTypes map[*ast.IndexExpression]Type
	SwapStatementLeftTypes       map[*ast.SwapStatement]Type
	SwapStatementRightTypes      map[*ast.SwapStatement]Type
=======
	IndexExpressionIndexingTypes           map[*ast.IndexExpression]Type
	SwapStatementLeftTypes                 map[*ast.SwapStatement]Type
	SwapStatementRightTypes                map[*ast.SwapStatement]Type
	IsStorageIndexExpression               map[*ast.IndexExpression]bool
	IsResourceMovingStorageIndexExpression map[*ast.IndexExpression]bool
>>>>>>> 052a737e
}

func NewElaboration() *Elaboration {
	return &Elaboration{
<<<<<<< HEAD
		FunctionDeclarationFunctionTypes:    map[*ast.FunctionDeclaration]*FunctionType{},
		VariableDeclarationValueTypes:       map[*ast.VariableDeclaration]Type{},
		VariableDeclarationSecondValueTypes: map[*ast.VariableDeclaration]Type{},
		VariableDeclarationTargetTypes:      map[*ast.VariableDeclaration]Type{},
		AssignmentStatementValueTypes:       map[*ast.AssignmentStatement]Type{},
		AssignmentStatementTargetTypes:      map[*ast.AssignmentStatement]Type{},
		CompositeDeclarationTypes:           map[*ast.CompositeDeclaration]*CompositeType{},
		SpecialFunctionTypes:                map[*ast.SpecialFunctionDeclaration]*SpecialFunctionType{},
		FunctionExpressionFunctionType:      map[*ast.FunctionExpression]*FunctionType{},
		InvocationExpressionArgumentTypes:   map[*ast.InvocationExpression][]Type{},
		InvocationExpressionParameterTypes:  map[*ast.InvocationExpression][]Type{},
		InterfaceDeclarationTypes:           map[*ast.InterfaceDeclaration]*InterfaceType{},
		CastingStaticValueTypes:             map[*ast.CastingExpression]Type{},
		CastingTargetTypes:                  map[*ast.CastingExpression]Type{},
		ReturnStatementValueTypes:           map[*ast.ReturnStatement]Type{},
		ReturnStatementReturnTypes:          map[*ast.ReturnStatement]Type{},
		BinaryExpressionResultTypes:         map[*ast.BinaryExpression]Type{},
		BinaryExpressionRightTypes:          map[*ast.BinaryExpression]Type{},
		MemberExpressionMemberInfos:         map[*ast.MemberExpression]MemberInfo{},
		ArrayExpressionArgumentTypes:        map[*ast.ArrayExpression][]Type{},
		ArrayExpressionElementType:          map[*ast.ArrayExpression]Type{},
		DictionaryExpressionType:            map[*ast.DictionaryExpression]*DictionaryType{},
		DictionaryExpressionEntryTypes:      map[*ast.DictionaryExpression][]DictionaryEntryType{},
		EventDeclarationTypes:               map[*ast.EventDeclaration]*EventType{},
		IndexExpressionIndexingTypes:        map[*ast.IndexExpression]Type{},
		SwapStatementLeftTypes:              map[*ast.SwapStatement]Type{},
		SwapStatementRightTypes:             map[*ast.SwapStatement]Type{},
=======
		FunctionDeclarationFunctionTypes:       map[*ast.FunctionDeclaration]*FunctionType{},
		VariableDeclarationValueTypes:          map[*ast.VariableDeclaration]Type{},
		VariableDeclarationSecondValueTypes:    map[*ast.VariableDeclaration]Type{},
		VariableDeclarationTargetTypes:         map[*ast.VariableDeclaration]Type{},
		AssignmentStatementValueTypes:          map[*ast.AssignmentStatement]Type{},
		AssignmentStatementTargetTypes:         map[*ast.AssignmentStatement]Type{},
		CompositeDeclarationTypes:              map[*ast.CompositeDeclaration]*CompositeType{},
		SpecialFunctionTypes:                   map[*ast.SpecialFunctionDeclaration]*SpecialFunctionType{},
		FunctionExpressionFunctionType:         map[*ast.FunctionExpression]*FunctionType{},
		InvocationExpressionArgumentTypes:      map[*ast.InvocationExpression][]Type{},
		InvocationExpressionParameterTypes:     map[*ast.InvocationExpression][]Type{},
		InterfaceDeclarationTypes:              map[*ast.InterfaceDeclaration]*InterfaceType{},
		CastingStaticValueTypes:                map[*ast.CastingExpression]Type{},
		CastingTargetTypes:                     map[*ast.CastingExpression]Type{},
		ReturnStatementValueTypes:              map[*ast.ReturnStatement]Type{},
		ReturnStatementReturnTypes:             map[*ast.ReturnStatement]Type{},
		BinaryExpressionResultTypes:            map[*ast.BinaryExpression]Type{},
		BinaryExpressionRightTypes:             map[*ast.BinaryExpression]Type{},
		MemberExpressionMemberInfos:            map[*ast.MemberExpression]MemberInfo{},
		ArrayExpressionArgumentTypes:           map[*ast.ArrayExpression][]Type{},
		ArrayExpressionElementType:             map[*ast.ArrayExpression]Type{},
		DictionaryExpressionType:               map[*ast.DictionaryExpression]*DictionaryType{},
		DictionaryExpressionEntryTypes:         map[*ast.DictionaryExpression][]DictionaryEntryType{},
		EventDeclarationTypes:                  map[*ast.EventDeclaration]*EventType{},
		IndexExpressionIndexingTypes:           map[*ast.IndexExpression]Type{},
		SwapStatementLeftTypes:                 map[*ast.SwapStatement]Type{},
		SwapStatementRightTypes:                map[*ast.SwapStatement]Type{},
		IsStorageIndexExpression:               map[*ast.IndexExpression]bool{},
		IsResourceMovingStorageIndexExpression: map[*ast.IndexExpression]bool{},
>>>>>>> 052a737e
	}
}<|MERGE_RESOLUTION|>--- conflicted
+++ resolved
@@ -35,50 +35,15 @@
 	// NOTE: not indexed by `ast.Type`, as IndexExpression might index
 	//   with "type" which is an expression, i.e., an IdentifierExpression.
 	//   See `Checker.visitTypeIndexingExpression`
-<<<<<<< HEAD
-	IndexExpressionIndexingTypes map[*ast.IndexExpression]Type
-	SwapStatementLeftTypes       map[*ast.SwapStatement]Type
-	SwapStatementRightTypes      map[*ast.SwapStatement]Type
-=======
 	IndexExpressionIndexingTypes           map[*ast.IndexExpression]Type
 	SwapStatementLeftTypes                 map[*ast.SwapStatement]Type
 	SwapStatementRightTypes                map[*ast.SwapStatement]Type
 	IsStorageIndexExpression               map[*ast.IndexExpression]bool
 	IsResourceMovingStorageIndexExpression map[*ast.IndexExpression]bool
->>>>>>> 052a737e
 }
 
 func NewElaboration() *Elaboration {
 	return &Elaboration{
-<<<<<<< HEAD
-		FunctionDeclarationFunctionTypes:    map[*ast.FunctionDeclaration]*FunctionType{},
-		VariableDeclarationValueTypes:       map[*ast.VariableDeclaration]Type{},
-		VariableDeclarationSecondValueTypes: map[*ast.VariableDeclaration]Type{},
-		VariableDeclarationTargetTypes:      map[*ast.VariableDeclaration]Type{},
-		AssignmentStatementValueTypes:       map[*ast.AssignmentStatement]Type{},
-		AssignmentStatementTargetTypes:      map[*ast.AssignmentStatement]Type{},
-		CompositeDeclarationTypes:           map[*ast.CompositeDeclaration]*CompositeType{},
-		SpecialFunctionTypes:                map[*ast.SpecialFunctionDeclaration]*SpecialFunctionType{},
-		FunctionExpressionFunctionType:      map[*ast.FunctionExpression]*FunctionType{},
-		InvocationExpressionArgumentTypes:   map[*ast.InvocationExpression][]Type{},
-		InvocationExpressionParameterTypes:  map[*ast.InvocationExpression][]Type{},
-		InterfaceDeclarationTypes:           map[*ast.InterfaceDeclaration]*InterfaceType{},
-		CastingStaticValueTypes:             map[*ast.CastingExpression]Type{},
-		CastingTargetTypes:                  map[*ast.CastingExpression]Type{},
-		ReturnStatementValueTypes:           map[*ast.ReturnStatement]Type{},
-		ReturnStatementReturnTypes:          map[*ast.ReturnStatement]Type{},
-		BinaryExpressionResultTypes:         map[*ast.BinaryExpression]Type{},
-		BinaryExpressionRightTypes:          map[*ast.BinaryExpression]Type{},
-		MemberExpressionMemberInfos:         map[*ast.MemberExpression]MemberInfo{},
-		ArrayExpressionArgumentTypes:        map[*ast.ArrayExpression][]Type{},
-		ArrayExpressionElementType:          map[*ast.ArrayExpression]Type{},
-		DictionaryExpressionType:            map[*ast.DictionaryExpression]*DictionaryType{},
-		DictionaryExpressionEntryTypes:      map[*ast.DictionaryExpression][]DictionaryEntryType{},
-		EventDeclarationTypes:               map[*ast.EventDeclaration]*EventType{},
-		IndexExpressionIndexingTypes:        map[*ast.IndexExpression]Type{},
-		SwapStatementLeftTypes:              map[*ast.SwapStatement]Type{},
-		SwapStatementRightTypes:             map[*ast.SwapStatement]Type{},
-=======
 		FunctionDeclarationFunctionTypes:       map[*ast.FunctionDeclaration]*FunctionType{},
 		VariableDeclarationValueTypes:          map[*ast.VariableDeclaration]Type{},
 		VariableDeclarationSecondValueTypes:    map[*ast.VariableDeclaration]Type{},
@@ -108,6 +73,5 @@
 		SwapStatementRightTypes:                map[*ast.SwapStatement]Type{},
 		IsStorageIndexExpression:               map[*ast.IndexExpression]bool{},
 		IsResourceMovingStorageIndexExpression: map[*ast.IndexExpression]bool{},
->>>>>>> 052a737e
 	}
 }