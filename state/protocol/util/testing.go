--- conflicted
+++ resolved
@@ -14,13 +14,8 @@
 
 func ProtocolState(t testing.TB, db *badger.DB) *pbadger.State {
 	metrics := metrics.NewNoopCollector()
-<<<<<<< HEAD
-	headers, _, seals, index, payloads, blocks, setups, commits := util.StorageLayer(t, db)
-	proto, err := pbadger.NewState(metrics, db, headers, seals, index, payloads, blocks, setups, commits)
-=======
 	headers, _, seals, index, payloads, blocks, setups, commits, statuses := util.StorageLayer(t, db)
 	proto, err := pbadger.NewState(metrics, db, headers, seals, index, payloads, blocks, setups, commits, statuses)
->>>>>>> 5e32ecc2
 	require.NoError(t, err)
 	return proto
 }
