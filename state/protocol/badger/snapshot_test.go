// (c) 2019 Dapper Labs - ALL RIGHTS RESERVED

package badger_test

import (
	"errors"
	"math/rand"
	"testing"
	"time"

	"github.com/dgraph-io/badger/v2"
	"github.com/stretchr/testify/assert"
	"github.com/stretchr/testify/require"

	"github.com/onflow/flow-go/model/flow"
	"github.com/onflow/flow-go/model/flow/filter"
	"github.com/onflow/flow-go/state/protocol"
	bprotocol "github.com/onflow/flow-go/state/protocol/badger"
	"github.com/onflow/flow-go/state/protocol/inmem"
	"github.com/onflow/flow-go/state/protocol/util"
	"github.com/onflow/flow-go/utils/unittest"
)

func init() {
	rand.Seed(time.Now().UnixNano())
}

func TestHead(t *testing.T) {
	participants := unittest.IdentityListFixture(5, unittest.WithAllRoles())
	rootSnapshot := unittest.RootSnapshotFixture(participants)
	head, err := rootSnapshot.Head()
	require.NoError(t, err)
	util.RunWithBootstrapState(t, rootSnapshot, func(db *badger.DB, state *bprotocol.State) {

		t.Run("works with block number", func(t *testing.T) {
			retrieved, err := state.AtHeight(head.Height).Head()
			require.NoError(t, err)
			require.Equal(t, head.ID(), retrieved.ID())
		})

		t.Run("works with block id", func(t *testing.T) {
			retrieved, err := state.AtBlockID(head.ID()).Head()
			require.NoError(t, err)
			require.Equal(t, head.ID(), retrieved.ID())
		})

		t.Run("works with finalized block", func(t *testing.T) {
			retrieved, err := state.Final().Head()
			require.NoError(t, err)
			require.Equal(t, head.ID(), retrieved.ID())
		})
	})
}

// TestSnapshot_Descendants builds a sample chain with next structure:
// A (finalized) <- B <- C <- D <- E <- F
//               <- G <- H <- I <- J
// snapshot.Descendants has to return [B, C, D, E, F, G, H, I, J].
func TestSnapshot_Descendants(t *testing.T) {
	participants := unittest.IdentityListFixture(5, unittest.WithAllRoles())
	rootSnapshot := unittest.RootSnapshotFixture(participants)
	head, err := rootSnapshot.Head()
	require.NoError(t, err)
	util.RunWithFullProtocolState(t, rootSnapshot, func(db *badger.DB, state *bprotocol.MutableState) {
		var expectedBlocks []flow.Identifier
		for i := 5; i > 3; i-- {
			for _, block := range unittest.ChainFixtureFrom(i, head) {
				err := state.Extend(block)
				require.NoError(t, err)
				expectedBlocks = append(expectedBlocks, block.ID())
			}
		}

		pendingBlocks, err := state.AtBlockID(head.ID()).Descendants()
		require.NoError(t, err)
		require.ElementsMatch(t, expectedBlocks, pendingBlocks)
	})
}

// TestSnapshot_ValidDescendants builds a sample chain with next structure:
// A (finalized) <- B <- C <- D <- E <- F
//               <- G <- H <- I <- J
// snapshot.Descendants has to return [B, C, D, E, G, H, I]. [F, J] should be excluded because they aren't valid
func TestSnapshot_ValidDescendants(t *testing.T) {
	participants := unittest.IdentityListFixture(5, unittest.WithAllRoles())
	rootSnapshot := unittest.RootSnapshotFixture(participants)
	head, err := rootSnapshot.Head()
	require.NoError(t, err)
	util.RunWithFullProtocolState(t, rootSnapshot, func(db *badger.DB, state *bprotocol.MutableState) {
		var expectedBlocks []flow.Identifier
		for i := 5; i > 3; i-- {
			fork := unittest.ChainFixtureFrom(i, head)
			for blockIndex, block := range fork {
				err := state.Extend(block)
				require.NoError(t, err)
				// skip last block from fork
				if blockIndex < len(fork)-1 {
					err = state.MarkValid(block.ID())
					require.NoError(t, err)
					expectedBlocks = append(expectedBlocks, block.ID())
				}
			}
		}

		pendingBlocks, err := state.AtBlockID(head.ID()).ValidDescendants()
		require.NoError(t, err)
		require.ElementsMatch(t, expectedBlocks, pendingBlocks)
	})
}

func TestIdentities(t *testing.T) {
	identities := unittest.IdentityListFixture(5, unittest.WithAllRoles())
	rootSnapshot := unittest.RootSnapshotFixture(identities)
	util.RunWithBootstrapState(t, rootSnapshot, func(db *badger.DB, state *bprotocol.State) {

		t.Run("no filter", func(t *testing.T) {
			actual, err := state.Final().Identities(filter.Any)
			require.Nil(t, err)
			assert.ElementsMatch(t, identities, actual)
		})

		t.Run("single identity", func(t *testing.T) {
			expected := identities.Sample(1)[0]
			actual, err := state.Final().Identity(expected.NodeID)
			require.Nil(t, err)
			assert.Equal(t, expected, actual)
		})

		t.Run("filtered", func(t *testing.T) {
			filters := []flow.IdentityFilter{
				filter.HasRole(flow.RoleCollection),
				filter.HasNodeID(identities.SamplePct(0.1).NodeIDs()...),
				filter.HasStake(true),
			}

			for _, filterfunc := range filters {
				expected := identities.Filter(filterfunc)
				actual, err := state.Final().Identities(filterfunc)
				require.Nil(t, err)
				assert.ElementsMatch(t, expected, actual)
			}
		})
	})
}

func TestClusters(t *testing.T) {
	nClusters := 3
	nCollectors := 7

	collectors := unittest.IdentityListFixture(nCollectors, unittest.WithRole(flow.RoleCollection))
	identities := append(unittest.IdentityListFixture(4, unittest.WithAllRolesExcept(flow.RoleCollection)), collectors...)

	root, result, seal := unittest.BootstrapFixture(identities)
	qc := unittest.QuorumCertificateFixture(unittest.QCWithBlockID(root.ID()))
	setup := result.ServiceEvents[0].Event.(*flow.EpochSetup)
	commit := result.ServiceEvents[1].Event.(*flow.EpochCommit)
	setup.Assignments = unittest.ClusterAssignment(uint(nClusters), collectors)
	clusterQCs := unittest.QuorumCertificatesFixtures(uint(nClusters))
	commit.ClusterQCs = flow.ClusterQCVoteDatasFromQCs(clusterQCs)
	seal.ResultID = result.ID()

	rootSnapshot, err := inmem.SnapshotFromBootstrapState(root, result, seal, qc)
	require.NoError(t, err)

	util.RunWithBootstrapState(t, rootSnapshot, func(db *badger.DB, state *bprotocol.State) {
		expectedClusters, err := flow.NewClusterList(setup.Assignments, collectors)
		require.NoError(t, err)
		actualClusters, err := state.Final().Epochs().Current().Clustering()
		require.NoError(t, err)

		require.Equal(t, nClusters, len(expectedClusters))
		require.Equal(t, len(expectedClusters), len(actualClusters))

		for i := 0; i < nClusters; i++ {
			expected := expectedClusters[i]
			actual := actualClusters[i]

			assert.Equal(t, len(expected), len(actual))
			assert.Equal(t, expected.Fingerprint(), actual.Fingerprint())
		}
	})
}

// TestSealingSegment tests querying sealing segment with respect to various snapshots.
func TestSealingSegment(t *testing.T) {
	identities := unittest.CompleteIdentitySet()
	rootSnapshot := unittest.RootSnapshotFixture(identities)
	head, err := rootSnapshot.Head()
	require.NoError(t, err)

	t.Run("root sealing segment", func(t *testing.T) {
		util.RunWithFollowerProtocolState(t, rootSnapshot, func(db *badger.DB, state *bprotocol.FollowerState) {
			expected, err := rootSnapshot.SealingSegment()
			require.NoError(t, err)
			actual, err := state.AtBlockID(head.ID()).SealingSegment()
			require.NoError(t, err)

			assert.Len(t, actual, 1)
			assert.Equal(t, len(expected), len(actual))
			assert.Equal(t, expected[0].ID(), actual[0].ID())
		})
	})

	// test sealing segment for non-root segment with simple sealing structure
	// (no blocks in between reference block and latest sealed)
	// ROOT <- B1 <- B2(S1)
	// Expected sealing segment: [B1, B2]
	t.Run("non-root", func(t *testing.T) {
		util.RunWithFollowerProtocolState(t, rootSnapshot, func(db *badger.DB, state *bprotocol.FollowerState) {
			// build a block to seal
			block1 := unittest.BlockWithParentFixture(head)
			err := state.Extend(&block1)
			require.NoError(t, err)

			// build a block sealing block1
			block2 := unittest.BlockWithParentFixture(block1.Header)
			receipt1, seal1 := unittest.ReceiptAndSealForBlock(&block1)
			block2.SetPayload(unittest.PayloadFixture(unittest.WithReceipts(receipt1), unittest.WithSeals(seal1)))
			err = state.Extend(&block2)
			require.NoError(t, err)

			segment, err := state.AtBlockID(block2.ID()).SealingSegment()
			require.NoError(t, err)

			// sealing segment should contain B1 and B2
			// B2 is reference of snapshot, B1 is latest sealed
			assert.Len(t, segment, 2)
			assert.Equal(t, block1.ID(), segment[0].ID())
			assert.Equal(t, block2.ID(), segment[1].ID())
		})
	})

	// test sealing segment for sealing segment with a large number of blocks
	// between the reference block and latest sealed
	// ROOT <- B1 <- .... <- BN(S1)
	// Expected sealing segment: [B1, ..., BN]
	t.Run("long sealing segment", func(t *testing.T) {
		util.RunWithFollowerProtocolState(t, rootSnapshot, func(db *badger.DB, state *bprotocol.FollowerState) {

			// build a block to seal
			block1 := unittest.BlockWithParentFixture(head)
			err := state.Extend(&block1)
			require.NoError(t, err)

			parent := block1
			// build a large chain of intermediary blocks
			for i := 0; i < 100; i++ {
				next := unittest.BlockWithParentFixture(parent.Header)
				err = state.Extend(&next)
				require.NoError(t, err)
				parent = next
			}

			// build the block sealing block 1
			blockN := unittest.BlockWithParentFixture(parent.Header)
			receipt1, seal1 := unittest.ReceiptAndSealForBlock(&block1)
			blockN.SetPayload(unittest.PayloadFixture(unittest.WithReceipts(receipt1), unittest.WithSeals(seal1)))
			err = state.Extend(&blockN)
			require.NoError(t, err)

			segment, err := state.AtBlockID(blockN.ID()).SealingSegment()
			require.NoError(t, err)

			// sealing segment should cover range [B1, BN]
			assert.Len(t, segment, 102)
			// first and last blocks should be B1, BN
			assert.Equal(t, block1.ID(), segment[0].ID())
			assert.Equal(t, blockN.ID(), segment[101].ID())
		})
	})

	// test sealing segment where the segment blocks contain seals for
	// ancestor blocks prior to the sealing segment
	// ROOT -> B1 -> B2 -> B3(S1) -> B4(S2)
	// Expected sealing segment: [B2, B3, B4]
	t.Run("overlapping sealing segment", func(t *testing.T) {
		util.RunWithFollowerProtocolState(t, rootSnapshot, func(db *badger.DB, state *bprotocol.FollowerState) {

			block1 := unittest.BlockWithParentFixture(head)
			err := state.Extend(&block1)
			require.NoError(t, err)

			block2 := unittest.BlockWithParentFixture(block1.Header)
			err = state.Extend(&block2)
			require.NoError(t, err)

			block3 := unittest.BlockWithParentFixture(block2.Header)
			receipt1, seal1 := unittest.ReceiptAndSealForBlock(&block1)
			block3.SetPayload(unittest.PayloadFixture(unittest.WithReceipts(receipt1), unittest.WithSeals(seal1)))
			err = state.Extend(&block3)
			require.NoError(t, err)

			block4 := unittest.BlockWithParentFixture(block3.Header)
			receipt2, seal2 := unittest.ReceiptAndSealForBlock(&block2)
			block4.SetPayload(unittest.PayloadFixture(unittest.WithReceipts(receipt2), unittest.WithSeals(seal2)))
			err = state.Extend(&block4)
			require.NoError(t, err)

			segment, err := state.AtBlockID(block4.ID()).SealingSegment()
			require.NoError(t, err)

			// sealing segment should be [B2, B3, B4]
			assert.Len(t, segment, 3)
			assert.Equal(t, block2.ID(), segment[0].ID())
			assert.Equal(t, block3.ID(), segment[1].ID())
			assert.Equal(t, block4.ID(), segment[2].ID())
		})
	})
}

func TestLatestSealedResult(t *testing.T) {
	identities := unittest.CompleteIdentitySet()
	rootSnapshot := unittest.RootSnapshotFixture(identities)

	t.Run("root snapshot", func(t *testing.T) {
		util.RunWithFollowerProtocolState(t, rootSnapshot, func(db *badger.DB, state *bprotocol.FollowerState) {
			gotResult, gotSeal, err := state.Final().SealedResult()
			require.NoError(t, err)
			expectedResult, expectedSeal, err := rootSnapshot.SealedResult()
			require.NoError(t, err)

			assert.Equal(t, expectedResult, gotResult)
			assert.Equal(t, expectedSeal, gotSeal)
		})
	})

	t.Run("non-root snapshot", func(t *testing.T) {
		head, err := rootSnapshot.Head()
		require.NoError(t, err)

		util.RunWithFollowerProtocolState(t, rootSnapshot, func(db *badger.DB, state *bprotocol.FollowerState) {
			block1 := unittest.BlockWithParentFixture(head)
			err = state.Extend(&block1)
			require.NoError(t, err)

			block2 := unittest.BlockWithParentFixture(block1.Header)
			receipt1, seal1 := unittest.ReceiptAndSealForBlock(&block1)
			block2.SetPayload(unittest.PayloadFixture(unittest.WithSeals(seal1), unittest.WithReceipts(receipt1)))
			err = state.Extend(&block2)
			require.NoError(t, err)

			// B1 <- B2(R1,S1)
			// querying B2 should return result R1, seal S1
			t.Run("reference block contains seal", func(t *testing.T) {
				gotResult, gotSeal, err := state.AtBlockID(block2.ID()).SealedResult()
				require.NoError(t, err)
				assert.Equal(t, block2.Payload.Results[0], gotResult)
				assert.Equal(t, block2.Payload.Seals[0], gotSeal)
			})

			block3 := unittest.BlockWithParentFixture(block2.Header)
			err = state.Extend(&block3)
			require.NoError(t, err)

			// B1 <- B2(R1,S1) <- B3
			// querying B3 should still return (R1,S1) even though they are in parent block
			t.Run("reference block contains no seal", func(t *testing.T) {
				gotResult, gotSeal, err := state.AtBlockID(block2.ID()).SealedResult()
				require.NoError(t, err)
				assert.Equal(t, &receipt1.ExecutionResult, gotResult)
				assert.Equal(t, seal1, gotSeal)
			})

			// B1 <- B2(R1,S1) <- B3 <- B4(R2,S2,R3,S3)
			// There are two seals in B4 - should return latest by height (S3,R3)
			t.Run("reference block contains multiple seals", func(t *testing.T) {
				receipt2, seal2 := unittest.ReceiptAndSealForBlock(&block2)
				receipt3, seal3 := unittest.ReceiptAndSealForBlock(&block3)
				block4 := unittest.BlockWithParentFixture(block3.Header)
				block4.SetPayload(unittest.PayloadFixture(
					unittest.WithReceipts(receipt2, receipt3),
					unittest.WithSeals(seal2, seal3),
				))
				err = state.Extend(&block4)
				require.NoError(t, err)

				gotResult, gotSeal, err := state.AtBlockID(block4.ID()).SealedResult()
				require.NoError(t, err)
				assert.Equal(t, &receipt3.ExecutionResult, gotResult)
				assert.Equal(t, seal3, gotSeal)
			})
		})
	})
}

// test retrieving quorum certificate and seed
func TestQuorumCertificate(t *testing.T) {
	identities := unittest.IdentityListFixture(5, unittest.WithAllRoles())
	rootSnapshot := unittest.RootSnapshotFixture(identities)
	head, err := rootSnapshot.Head()
	require.NoError(t, err)

	// should not be able to get QC or random beacon seed from a block with no children
	t.Run("no children", func(t *testing.T) {
		util.RunWithFollowerProtocolState(t, rootSnapshot, func(db *badger.DB, state *bprotocol.FollowerState) {

			// create a block to query
			block1 := unittest.BlockWithParentFixture(head)
			block1.SetPayload(flow.EmptyPayload())
			err := state.Extend(&block1)
			require.Nil(t, err)

			_, err = state.AtBlockID(block1.ID()).QuorumCertificate()
			assert.Error(t, err)

			_, err = state.AtBlockID(block1.ID()).Seed(1, 2, 3, 4)
			assert.Error(t, err)
		})
	})

	// should not be able to get random beacon seed from a block with only invalid
	// or unvalidated children
	t.Run("un-validated child", func(t *testing.T) {
		util.RunWithFollowerProtocolState(t, rootSnapshot, func(db *badger.DB, state *bprotocol.FollowerState) {

			// create a block to query
			block1 := unittest.BlockWithParentFixture(head)
			block1.SetPayload(flow.EmptyPayload())
			err := state.Extend(&block1)
			require.Nil(t, err)

			// add child
			unvalidatedChild := unittest.BlockWithParentFixture(head)
			unvalidatedChild.SetPayload(flow.EmptyPayload())
			err = state.Extend(&unvalidatedChild)
			assert.Nil(t, err)

			_, err = state.AtBlockID(block1.ID()).QuorumCertificate()
			assert.Error(t, err)

			_, err = state.AtBlockID(block1.ID()).Seed(1, 2, 3, 4)
			assert.Error(t, err)
		})
	})

	// should be able to get QC and random beacon seed from root block
	t.Run("root block", func(t *testing.T) {
		util.RunWithFollowerProtocolState(t, rootSnapshot, func(db *badger.DB, state *bprotocol.FollowerState) {
			// since we bootstrap with a root snapshot, this will be the root block
			_, err := state.AtBlockID(head.ID()).QuorumCertificate()
			assert.NoError(t, err)
			_, err = state.AtBlockID(head.ID()).Seed(1, 2, 3, 4)
			assert.NoError(t, err)
		})
	})

	// should be able to get QC and random beacon seed from a block with a valid child
	t.Run("valid child", func(t *testing.T) {
		util.RunWithFollowerProtocolState(t, rootSnapshot, func(db *badger.DB, state *bprotocol.FollowerState) {

			// add a block so we aren't testing against root
			block1 := unittest.BlockWithParentFixture(head)
			block1.SetPayload(flow.EmptyPayload())
			err := state.Extend(&block1)
			require.Nil(t, err)
			err = state.MarkValid(block1.ID())
			require.Nil(t, err)

			// add a valid child to block1
			block2 := unittest.BlockWithParentFixture(block1.Header)
			block2.SetPayload(flow.EmptyPayload())
			err = state.Extend(&block2)
			require.Nil(t, err)
			err = state.MarkValid(block2.ID())
			require.Nil(t, err)

			// should be able to get QC/seed
			qc, err := state.AtBlockID(block1.ID()).QuorumCertificate()
			assert.Nil(t, err)
			// should have signatures from valid child (block 2)
			assert.Equal(t, block2.Header.ParentVoterIDs, qc.SignerIDs)
<<<<<<< HEAD
			assert.Equal(t, block2.Header.ParentVoterSig, qc.SigData)
=======
			assert.Equal(t, block2.Header.ParentVoterSigData, qc.SigData)
>>>>>>> 08224acd
			// should have view matching block1 view
			assert.Equal(t, block1.Header.View, qc.View)

			_, err = state.AtBlockID(block1.ID()).Seed(1, 2, 3, 4)
			require.Nil(t, err)
		})
	})
}

// test that we can query current/next/previous epochs from a snapshot
func TestSnapshot_EpochQuery(t *testing.T) {
	identities := unittest.CompleteIdentitySet()
	rootSnapshot := unittest.RootSnapshotFixture(identities)
	result, _, err := rootSnapshot.SealedResult()
	require.NoError(t, err)

	util.RunWithFullProtocolState(t, rootSnapshot, func(db *badger.DB, state *bprotocol.MutableState) {
		epoch1Counter := result.ServiceEvents[0].Event.(*flow.EpochSetup).Counter
		epoch2Counter := epoch1Counter + 1

		epochBuilder := unittest.NewEpochBuilder(t, state)
		// build epoch 1 (prepare epoch 2)
		epochBuilder.
			BuildEpoch().
			CompleteEpoch()
		// build epoch 2 (prepare epoch 3)
		epochBuilder.
			BuildEpoch().
			CompleteEpoch()

		// get heights of each phase in built epochs
		epoch1, ok := epochBuilder.EpochHeights(1)
		require.True(t, ok)
		epoch2, ok := epochBuilder.EpochHeights(2)
		require.True(t, ok)

		// we should be able to query the current epoch from any block
		t.Run("Current", func(t *testing.T) {
			t.Run("epoch 1", func(t *testing.T) {
				for _, height := range epoch1.Range() {
					counter, err := state.AtHeight(height).Epochs().Current().Counter()
					require.Nil(t, err)
					assert.Equal(t, epoch1Counter, counter)
				}
			})

			t.Run("epoch 2", func(t *testing.T) {
				for _, height := range epoch2.Range() {
					counter, err := state.AtHeight(height).Epochs().Current().Counter()
					require.Nil(t, err)
					assert.Equal(t, epoch2Counter, counter)
				}
			})
		})

		// we should be unable to query next epoch before it is defined by EpochSetup
		// event, afterward we should be able to query next epoch
		t.Run("Next", func(t *testing.T) {
			t.Run("epoch 1: before next epoch available", func(t *testing.T) {
				for _, height := range epoch1.StakingRange() {
					_, err := state.AtHeight(height).Epochs().Next().Counter()
					assert.Error(t, err)
					assert.True(t, errors.Is(err, protocol.ErrNextEpochNotSetup))
				}
			})

			t.Run("epoch 2: after next epoch available", func(t *testing.T) {
				for _, height := range append(epoch1.SetupRange(), epoch1.CommittedRange()...) {
					counter, err := state.AtHeight(height).Epochs().Next().Counter()
					require.Nil(t, err)
					assert.Equal(t, epoch2Counter, counter)
				}
			})
		})

		// we should get a sentinel error when querying previous epoch from the
		// first epoch after the root block, otherwise we should always be able
		// to query previous epoch
		t.Run("Previous", func(t *testing.T) {
			t.Run("epoch 1", func(t *testing.T) {
				for _, height := range epoch1.Range() {
					_, err := state.AtHeight(height).Epochs().Previous().Counter()
					assert.Error(t, err)
					assert.True(t, errors.Is(err, protocol.ErrNoPreviousEpoch))
				}
			})

			t.Run("epoch 2", func(t *testing.T) {
				for _, height := range epoch2.Range() {
					counter, err := state.AtHeight(height).Epochs().Previous().Counter()
					require.Nil(t, err)
					assert.Equal(t, epoch1Counter, counter)
				}
			})
		})
	})
}

// test that querying the first view of an epoch returns the appropriate value
func TestSnapshot_EpochFirstView(t *testing.T) {
	identities := unittest.CompleteIdentitySet()
	rootSnapshot := unittest.RootSnapshotFixture(identities)
	head, err := rootSnapshot.Head()
	require.NoError(t, err)
	result, _, err := rootSnapshot.SealedResult()
	require.NoError(t, err)

	util.RunWithFullProtocolState(t, rootSnapshot, func(db *badger.DB, state *bprotocol.MutableState) {

		epochBuilder := unittest.NewEpochBuilder(t, state)
		// build epoch 1 (prepare epoch 2)
		epochBuilder.
			BuildEpoch().
			CompleteEpoch()
		// build epoch 2 (prepare epoch 3)
		epochBuilder.
			BuildEpoch().
			CompleteEpoch()

		// get heights of each phase in built epochs
		epoch1, ok := epochBuilder.EpochHeights(1)
		require.True(t, ok)
		epoch2, ok := epochBuilder.EpochHeights(2)
		require.True(t, ok)

		// figure out the expected first views of the epochs
		epoch1FirstView := head.View
		epoch2FirstView := result.ServiceEvents[0].Event.(*flow.EpochSetup).FinalView + 1

		// check first view for snapshots within epoch 1, with respect to a
		// snapshot in either epoch 1 or epoch 2 (testing Current and Previous)
		t.Run("epoch 1", func(t *testing.T) {

			// test w.r.t. epoch 1 snapshot
			t.Run("Current", func(t *testing.T) {
				for _, height := range epoch1.Range() {
					actualFirstView, err := state.AtHeight(height).Epochs().Current().FirstView()
					require.Nil(t, err)
					assert.Equal(t, epoch1FirstView, actualFirstView)
				}
			})

			// test w.r.t. epoch 2 snapshot
			t.Run("Previous", func(t *testing.T) {
				for _, height := range epoch2.Range() {
					actualFirstView, err := state.AtHeight(height).Epochs().Previous().FirstView()
					require.Nil(t, err)
					assert.Equal(t, epoch1FirstView, actualFirstView)
				}
			})
		})

		// check first view for snapshots within epoch 2, with respect to a
		// snapshot in either epoch 1 or epoch 2 (testing Next and Current)
		t.Run("epoch 2", func(t *testing.T) {

			// test w.r.t. epoch 1 snapshot
			t.Run("Next", func(t *testing.T) {
				for _, height := range append(epoch1.SetupRange(), epoch1.CommittedRange()...) {
					actualFirstView, err := state.AtHeight(height).Epochs().Next().FirstView()
					require.Nil(t, err)
					assert.Equal(t, epoch2FirstView, actualFirstView)
				}
			})

			// test w.r.t. epoch 2 snapshot
			t.Run("Current", func(t *testing.T) {
				for _, height := range epoch2.Range() {
					actualFirstView, err := state.AtHeight(height).Epochs().Current().FirstView()
					require.Nil(t, err)
					assert.Equal(t, epoch2FirstView, actualFirstView)
				}
			})
		})
	})
}

// Test querying identities in different epoch phases. During staking phase we
// should see identities from last epoch and current epoch. After staking phase
// we should see identities from current epoch and next epoch. Identities from
// a non-current epoch should have weight 0. Identities that exist in consecutive
// epochs should be de-duplicated.
func TestSnapshot_CrossEpochIdentities(t *testing.T) {

	// start with 20 identities in epoch 1
	epoch1Identities := unittest.IdentityListFixture(20, unittest.WithAllRoles())
	// 1 identity added at epoch 2 that was not present in epoch 1
	addedAtEpoch2 := unittest.IdentityFixture()
	// 1 identity removed in epoch 2 that was present in epoch 1
	removedAtEpoch2 := epoch1Identities.Sample(1)[0]
	// epoch 2 has partial overlap with epoch 1
	epoch2Identities := append(
		epoch1Identities.Filter(filter.Not(filter.HasNodeID(removedAtEpoch2.NodeID))),
		addedAtEpoch2)
	// epoch 3 has no overlap with epoch 2
	epoch3Identities := unittest.IdentityListFixture(10, unittest.WithAllRoles())

	rootSnapshot := unittest.RootSnapshotFixture(epoch1Identities)
	util.RunWithFullProtocolState(t, rootSnapshot, func(db *badger.DB, state *bprotocol.MutableState) {

		epochBuilder := unittest.NewEpochBuilder(t, state)
		// build epoch 1 (prepare epoch 2)
		epochBuilder.
			UsingSetupOpts(unittest.WithParticipants(epoch2Identities)).
			BuildEpoch().
			CompleteEpoch()
		// build epoch 2 (prepare epoch 3)
		epochBuilder.
			UsingSetupOpts(unittest.WithParticipants(epoch3Identities)).
			BuildEpoch().
			CompleteEpoch()

		// get heights of each phase in built epochs
		epoch1, ok := epochBuilder.EpochHeights(1)
		require.True(t, ok)
		epoch2, ok := epochBuilder.EpochHeights(2)
		require.True(t, ok)

		t.Run("should be able to query at root block", func(t *testing.T) {
			root, err := state.Params().Root()
			require.NoError(t, err)
			snapshot := state.AtHeight(root.Height)
			identities, err := snapshot.Identities(filter.Any)
			require.Nil(t, err)

			// should have the right number of identities
			assert.Equal(t, len(epoch1Identities), len(identities))
			// should have all epoch 1 identities
			assert.ElementsMatch(t, epoch1Identities, identities)
		})

		t.Run("should include next epoch after staking phase", func(t *testing.T) {

			// get a snapshot from setup phase and commit phase of epoch 1
			snapshots := []protocol.Snapshot{state.AtHeight(epoch1.Setup), state.AtHeight(epoch1.Committed)}

			for _, snapshot := range snapshots {
				phase, err := snapshot.Phase()
				require.Nil(t, err)

				t.Run("phase: "+phase.String(), func(t *testing.T) {
					identities, err := snapshot.Identities(filter.Any)
					require.Nil(t, err)

					// should have the right number of identities
					assert.Equal(t, len(epoch1Identities)+1, len(identities))
					// all current epoch identities should match configuration from EpochSetup event
					assert.ElementsMatch(t, epoch1Identities, identities.Filter(epoch1Identities.Selector()))

					// should contain single next epoch identity with 0 weight
					nextEpochIdentity := identities.Filter(filter.HasNodeID(addedAtEpoch2.NodeID))[0]
					assert.Equal(t, uint64(0), nextEpochIdentity.Stake) // should have 0 weight
					nextEpochIdentity.Stake = addedAtEpoch2.Stake
					assert.Equal(t, addedAtEpoch2, nextEpochIdentity) // should be equal besides weight
				})
			}
		})

		t.Run("should include previous epoch in staking phase", func(t *testing.T) {

			// get a snapshot from staking phase of epoch 2
			snapshot := state.AtHeight(epoch2.Staking)
			identities, err := snapshot.Identities(filter.Any)
			require.Nil(t, err)

			// should have the right number of identities
			assert.Equal(t, len(epoch2Identities)+1, len(identities))
			// all current epoch identities should match configuration from EpochSetup event
			assert.ElementsMatch(t, epoch2Identities, identities.Filter(epoch2Identities.Selector()))

			// should contain single previous epoch identity with 0 weight
			lastEpochIdentity := identities.Filter(filter.HasNodeID(removedAtEpoch2.NodeID))[0]
			assert.Equal(t, uint64(0), lastEpochIdentity.Stake) // should have 0 weight
			lastEpochIdentity.Stake = removedAtEpoch2.Stake     // overwrite weight
			assert.Equal(t, removedAtEpoch2, lastEpochIdentity) // should be equal besides weight
		})

		t.Run("should not include previous epoch after staking phase", func(t *testing.T) {

			// get a snapshot from setup phase and commit phase of epoch 2
			snapshots := []protocol.Snapshot{state.AtHeight(epoch2.Setup), state.AtHeight(epoch2.Committed)}

			for _, snapshot := range snapshots {
				phase, err := snapshot.Phase()
				require.Nil(t, err)

				t.Run("phase: "+phase.String(), func(t *testing.T) {
					identities, err := snapshot.Identities(filter.Any)
					require.Nil(t, err)

					// should have the right number of identities
					assert.Equal(t, len(epoch2Identities)+len(epoch3Identities), len(identities))
					// all current epoch identities should match configuration from EpochSetup event
					assert.ElementsMatch(t, epoch2Identities, identities.Filter(epoch2Identities.Selector()))

					// should contain next epoch identities with 0 weight
					for _, expected := range epoch3Identities {
						actual, exists := identities.ByNodeID(expected.NodeID)
						require.True(t, exists)
						assert.Equal(t, uint64(0), actual.Stake) // should have 0 weight
						actual.Stake = expected.Stake            // overwrite weight
						assert.Equal(t, expected, actual)        // should be equal besides weight
					}
				})
			}
		})
	})
}

// test that we can retrieve identities after a spork where the parent ID of the
// root block is non-nil
func TestSnapshot_PostSporkIdentities(t *testing.T) {
	expected := unittest.CompleteIdentitySet()
	root, result, seal := unittest.BootstrapFixture(expected, func(block *flow.Block) {
		block.Header.ParentID = unittest.IdentifierFixture()
	})
	qc := unittest.QuorumCertificateFixture(unittest.QCWithBlockID(root.ID()))

	rootSnapshot, err := inmem.SnapshotFromBootstrapState(root, result, seal, qc)
	require.NoError(t, err)

	util.RunWithBootstrapState(t, rootSnapshot, func(db *badger.DB, state *bprotocol.State) {
		actual, err := state.Final().Identities(filter.Any)
		require.Nil(t, err)
		assert.ElementsMatch(t, expected, actual)
	})
}<|MERGE_RESOLUTION|>--- conflicted
+++ resolved
@@ -469,11 +469,7 @@
 			assert.Nil(t, err)
 			// should have signatures from valid child (block 2)
 			assert.Equal(t, block2.Header.ParentVoterIDs, qc.SignerIDs)
-<<<<<<< HEAD
-			assert.Equal(t, block2.Header.ParentVoterSig, qc.SigData)
-=======
 			assert.Equal(t, block2.Header.ParentVoterSigData, qc.SigData)
->>>>>>> 08224acd
 			// should have view matching block1 view
 			assert.Equal(t, block1.Header.View, qc.View)
 
