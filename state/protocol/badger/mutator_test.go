--- conflicted
+++ resolved
@@ -624,26 +624,17 @@
 		assert.NoError(t, err)
 		require.Equal(t, flow.EpochPhaseCommitted, phase)
 
-<<<<<<< HEAD
-		// finalize block 6 so we can finalize subsequent blocks
 		err = state.Finalize(block6.ID())
 		require.NoError(t, err)
-=======
-		// expect epoch phase transition once we finalize block 6
-		consumer.On("EpochCommittedPhaseStarted", epoch2Setup.Counter-1, block6.Header)
+
+		// expect epoch phase transition once we finalize block 7
+		consumer.On("EpochCommittedPhaseStarted", epoch2Setup.Counter-1, block7.Header)
 		// expect committed final view to be updated, since we are committing epoch 2
 		metrics.On("CommittedEpochFinalView", epoch2Setup.FinalView)
-		err = state.Finalize(block6.ID())
-		require.NoError(t, err)
-		consumer.AssertCalled(t, "EpochCommittedPhaseStarted", epoch2Setup.Counter-1, block6.Header)
+		err = state.Finalize(block7.ID())
+		require.NoError(t, err)
+		consumer.AssertCalled(t, "EpochCommittedPhaseStarted", epoch2Setup.Counter-1, block7.Header)
 		metrics.AssertCalled(t, "CommittedEpochFinalView", epoch2Setup.FinalView)
->>>>>>> 5e721219
-
-		// expect epoch phase transition once we finalize block 7
-		consumer.On("EpochCommittedPhaseStarted", epoch2Setup.Counter-1, block7.Header)
-		err = state.Finalize(block7.ID())
-		require.NoError(t, err)
-		consumer.AssertCalled(t, "EpochCommittedPhaseStarted", epoch2Setup.Counter-1, block7.Header)
 
 		// we should still be in epoch 1
 		epochCounter, err := state.AtBlockID(block4.ID()).Epochs().Current().Counter()
