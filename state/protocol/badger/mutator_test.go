// (c) 2019 Dapper Labs - ALL RIGHTS RESERVED

package badger_test

import (
	"errors"
	"math/rand"
	"testing"
	"time"

	"github.com/dgraph-io/badger/v2"
	"github.com/stretchr/testify/assert"
	"github.com/stretchr/testify/mock"
	"github.com/stretchr/testify/require"

	"github.com/dapperlabs/flow-go/crypto"
	"github.com/dapperlabs/flow-go/model/flow"
	"github.com/dapperlabs/flow-go/model/flow/filter"
	"github.com/dapperlabs/flow-go/model/flow/order"
	"github.com/dapperlabs/flow-go/module/metrics"
	protocol "github.com/dapperlabs/flow-go/state/protocol/badger"
	"github.com/dapperlabs/flow-go/state/protocol/events"
	mockprotocol "github.com/dapperlabs/flow-go/state/protocol/mock"
	"github.com/dapperlabs/flow-go/state/protocol/util"
	stoerr "github.com/dapperlabs/flow-go/storage"
	"github.com/dapperlabs/flow-go/storage/badger/operation"
	storeutil "github.com/dapperlabs/flow-go/storage/util"
	"github.com/dapperlabs/flow-go/utils/unittest"
)

func init() {
	rand.Seed(time.Now().UnixNano())
}

var participants = unittest.IdentityListFixture(5, unittest.WithAllRoles())

func TestBootstrapValid(t *testing.T) {
	util.RunWithProtocolState(t, func(db *badger.DB, state *protocol.State) {

		block, result, seal := unittest.BootstrapFixture(participants)
		err := state.Mutate().Bootstrap(block, result, seal)
		require.NoError(t, err)

		var finalized uint64
		err = db.View(operation.RetrieveFinalizedHeight(&finalized))
		require.NoError(t, err)

		var sealed uint64
		err = db.View(operation.RetrieveSealedHeight(&sealed))
		require.NoError(t, err)

		var genesisID flow.Identifier
		err = db.View(operation.LookupBlockHeight(0, &genesisID))
		require.NoError(t, err)

		var header flow.Header
		err = db.View(operation.RetrieveHeader(genesisID, &header))
		require.NoError(t, err)

		var sealID flow.Identifier
		err = db.View(operation.LookupBlockSeal(genesisID, &sealID))
		require.NoError(t, err)

		err = db.View(operation.RetrieveSeal(sealID, seal))
		require.NoError(t, err)

		assert.Equal(t, block.Header.Height, finalized)
		assert.Equal(t, block.Header.Height, sealed)
		assert.Equal(t, block.ID(), genesisID)
		assert.Equal(t, block.ID(), seal.BlockID)
		assert.Equal(t, block.Header, &header)
	})
}

func TestBootstrapDuplicateID(t *testing.T) {
	util.RunWithProtocolState(t, func(db *badger.DB, state *protocol.State) {

		participants := flow.IdentityList{
			{NodeID: flow.Identifier{0x01}, Address: "a1", Role: flow.RoleCollection, Stake: 1},
			{NodeID: flow.Identifier{0x01}, Address: "a1", Role: flow.RoleCollection, Stake: 1},
			{NodeID: flow.Identifier{0x02}, Address: "a2", Role: flow.RoleConsensus, Stake: 2},
			{NodeID: flow.Identifier{0x03}, Address: "a3", Role: flow.RoleExecution, Stake: 3},
			{NodeID: flow.Identifier{0x04}, Address: "a4", Role: flow.RoleVerification, Stake: 4},
		}

		block, result, seal := unittest.BootstrapFixture(participants)

		err := state.Mutate().Bootstrap(block, result, seal)
		require.Error(t, err)
	})
}

func TestBootstrapZeroStake(t *testing.T) {
	util.RunWithProtocolState(t, func(db *badger.DB, state *protocol.State) {

		participants := flow.IdentityList{
			{NodeID: flow.Identifier{0x01}, Address: "a1", Role: flow.RoleCollection, Stake: 0},
			{NodeID: flow.Identifier{0x02}, Address: "a2", Role: flow.RoleConsensus, Stake: 2},
			{NodeID: flow.Identifier{0x03}, Address: "a3", Role: flow.RoleExecution, Stake: 3},
			{NodeID: flow.Identifier{0x04}, Address: "a4", Role: flow.RoleVerification, Stake: 4},
		}

		block, result, seal := unittest.BootstrapFixture(participants)

		err := state.Mutate().Bootstrap(block, result, seal)
		require.Error(t, err)
	})
}

func TestBootstrapNoCollection(t *testing.T) {
	util.RunWithProtocolState(t, func(db *badger.DB, state *protocol.State) {

		participants := flow.IdentityList{
			{NodeID: flow.Identifier{0x02}, Address: "a2", Role: flow.RoleConsensus, Stake: 2},
			{NodeID: flow.Identifier{0x03}, Address: "a3", Role: flow.RoleExecution, Stake: 3},
			{NodeID: flow.Identifier{0x04}, Address: "a4", Role: flow.RoleVerification, Stake: 4},
		}

		block, result, seal := unittest.BootstrapFixture(participants)

		err := state.Mutate().Bootstrap(block, result, seal)
		require.Error(t, err)
	})
}

func TestBootstrapNoConsensus(t *testing.T) {
	util.RunWithProtocolState(t, func(db *badger.DB, state *protocol.State) {

		participants := flow.IdentityList{
			{NodeID: flow.Identifier{0x01}, Address: "a1", Role: flow.RoleCollection, Stake: 1},
			{NodeID: flow.Identifier{0x03}, Address: "a3", Role: flow.RoleExecution, Stake: 3},
			{NodeID: flow.Identifier{0x04}, Address: "a4", Role: flow.RoleVerification, Stake: 4},
		}

		block, result, seal := unittest.BootstrapFixture(participants)

		err := state.Mutate().Bootstrap(block, result, seal)
		require.Error(t, err)
	})
}

func TestBootstrapNoExecution(t *testing.T) {
	util.RunWithProtocolState(t, func(db *badger.DB, state *protocol.State) {

		participants := flow.IdentityList{
			{NodeID: flow.Identifier{0x01}, Address: "a1", Role: flow.RoleCollection, Stake: 1},
			{NodeID: flow.Identifier{0x02}, Address: "a2", Role: flow.RoleConsensus, Stake: 2},
			{NodeID: flow.Identifier{0x04}, Address: "a4", Role: flow.RoleVerification, Stake: 4},
		}

		block, result, seal := unittest.BootstrapFixture(participants)

		err := state.Mutate().Bootstrap(block, result, seal)
		require.Error(t, err)
	})
}

func TestBootstrapNoVerification(t *testing.T) {
	util.RunWithProtocolState(t, func(db *badger.DB, state *protocol.State) {

		participants := flow.IdentityList{
			{NodeID: flow.Identifier{0x01}, Address: "a1", Role: flow.RoleCollection, Stake: 1},
			{NodeID: flow.Identifier{0x02}, Address: "a2", Role: flow.RoleConsensus, Stake: 2},
			{NodeID: flow.Identifier{0x03}, Address: "a3", Role: flow.RoleExecution, Stake: 3},
		}

		block, result, seal := unittest.BootstrapFixture(participants)

		err := state.Mutate().Bootstrap(block, result, seal)
		require.Error(t, err)
	})
}

func TestBootstrapExistingAddress(t *testing.T) {
	util.RunWithProtocolState(t, func(db *badger.DB, state *protocol.State) {

		participants := flow.IdentityList{
			{NodeID: flow.Identifier{0x01}, Address: "a1", Role: flow.RoleCollection, Stake: 1},
			{NodeID: flow.Identifier{0x02}, Address: "a1", Role: flow.RoleConsensus, Stake: 2},
			{NodeID: flow.Identifier{0x03}, Address: "a3", Role: flow.RoleExecution, Stake: 3},
			{NodeID: flow.Identifier{0x04}, Address: "a4", Role: flow.RoleVerification, Stake: 4},
		}

		block, result, seal := unittest.BootstrapFixture(participants)

		err := state.Mutate().Bootstrap(block, result, seal)
		require.Error(t, err)
	})
}

func TestBootstrapNonZeroParent(t *testing.T) {
	util.RunWithProtocolState(t, func(db *badger.DB, state *protocol.State) {

		block, result, seal := unittest.BootstrapFixture(participants, func(block *flow.Block) {
			block.Header.Height = 13
			block.Header.ParentID = unittest.IdentifierFixture()
		})

		err := state.Mutate().Bootstrap(block, result, seal)
		require.NoError(t, err)
	})
}

func TestBootstrapNonEmptyCollections(t *testing.T) {
	util.RunWithProtocolState(t, func(db *badger.DB, state *protocol.State) {

		block, result, seal := unittest.BootstrapFixture(participants, func(block *flow.Block) {
			block.Payload.Guarantees = unittest.CollectionGuaranteesFixture(1)
		})

		err := state.Mutate().Bootstrap(block, result, seal)
		require.Error(t, err)
	})
}

func TestBootstrapWithSeal(t *testing.T) {
	util.RunWithProtocolState(t, func(db *badger.DB, state *protocol.State) {

		block := unittest.GenesisFixture(participants)
		block.Payload.Seals = []*flow.Seal{unittest.SealFixture()}
		block.Header.PayloadHash = block.Payload.Hash()

		result := unittest.ExecutionResultFixture()
		result.BlockID = block.ID()

		seal := unittest.SealFixture()
		seal.BlockID = block.ID()
		seal.ResultID = result.ID()
		seal.FinalState = result.FinalStateCommit

		err := state.Mutate().Bootstrap(block, result, seal)
		require.Error(t, err)
	})
}

func TestBootstrapMissingServiceEvents(t *testing.T) {
	util.RunWithProtocolState(t, func(db *badger.DB, state *protocol.State) {

		t.Run("missing setup", func(t *testing.T) {
			root, result, seal := unittest.BootstrapFixture(participants)
			seal.ServiceEvents = seal.ServiceEvents[1:]
			err := state.Mutate().Bootstrap(root, result, seal)
			require.Error(t, err)
		})

		t.Run("missing commit", func(t *testing.T) {
			root, result, seal := unittest.BootstrapFixture(participants)
			seal.ServiceEvents = seal.ServiceEvents[:1]
			err := state.Mutate().Bootstrap(root, result, seal)
			require.Error(t, err)
		})
	})
}

func TestBootstrapInvalidEpochSetup(t *testing.T) {
	util.RunWithProtocolState(t, func(db *badger.DB, state *protocol.State) {

		t.Run("invalid final view", func(t *testing.T) {
			root, result, seal := unittest.BootstrapFixture(participants)
			setup := seal.ServiceEvents[0].Event.(*flow.EpochSetup)
			// set an invalid final view for the first epoch
			setup.FinalView = root.Header.View

			err := state.Mutate().Bootstrap(root, result, seal)
			require.Error(t, err)
		})

		t.Run("invalid cluster assignments", func(t *testing.T) {
			root, result, seal := unittest.BootstrapFixture(participants)
			setup := seal.ServiceEvents[0].Event.(*flow.EpochSetup)
			// create an invalid cluster assignment (node appears in multiple clusters)
			collector := participants.Filter(filter.HasRole(flow.RoleCollection))[0]
			setup.Assignments = append(setup.Assignments, []flow.Identifier{collector.NodeID})

			err := state.Mutate().Bootstrap(root, result, seal)
			require.Error(t, err)
		})

		t.Run("empty seed", func(t *testing.T) {
			root, result, seal := unittest.BootstrapFixture(participants)
			setup := seal.ServiceEvents[0].Event.(*flow.EpochSetup)
			setup.RandomSource = nil

			err := state.Mutate().Bootstrap(root, result, seal)
			require.Error(t, err)
		})
	})
}

func TestBootstrapInvalidEpochCommit(t *testing.T) {
	util.RunWithProtocolState(t, func(db *badger.DB, state *protocol.State) {

		t.Run("inconsistent counter", func(t *testing.T) {
			root, result, seal := unittest.BootstrapFixture(participants)
			setup := seal.ServiceEvents[0].Event.(*flow.EpochSetup)
			commit := seal.ServiceEvents[1].Event.(*flow.EpochCommit)
			// use a different counter for the commit
			commit.Counter = setup.Counter + 1

			err := state.Mutate().Bootstrap(root, result, seal)
			require.Error(t, err)
		})

		t.Run("inconsistent cluster QCs", func(t *testing.T) {
			root, result, seal := unittest.BootstrapFixture(participants)
			commit := seal.ServiceEvents[1].Event.(*flow.EpochCommit)
			// add an extra QC to commit
			commit.ClusterQCs = append(commit.ClusterQCs, unittest.QuorumCertificateFixture())

			err := state.Mutate().Bootstrap(root, result, seal)
			require.Error(t, err)
		})

		t.Run("missing dkg group key", func(t *testing.T) {
			root, result, seal := unittest.BootstrapFixture(participants)
			commit := seal.ServiceEvents[1].Event.(*flow.EpochCommit)
			commit.DKGGroupKey = nil

			err := state.Mutate().Bootstrap(root, result, seal)
			require.Error(t, err)
		})

		t.Run("inconsistent DKG participants", func(t *testing.T) {
			root, result, seal := unittest.BootstrapFixture(participants)
			commit := seal.ServiceEvents[1].Event.(*flow.EpochCommit)
			// add an invalid DKG participant
			collector := participants.Filter(filter.HasRole(flow.RoleCollection))[0]
			commit.DKGParticipants[collector.NodeID] = flow.DKGParticipant{
				KeyShare: unittest.KeyFixture(crypto.BLSBLS12381).PublicKey(),
				Index:    1,
			}

			err := state.Mutate().Bootstrap(root, result, seal)
			require.Error(t, err)
		})
	})
}

func TestExtendValid(t *testing.T) {
	unittest.RunWithBadgerDB(t, func(db *badger.DB) {

		metrics := metrics.NewNoopCollector()
		headers, _, seals, index, payloads, blocks, setups, commits := storeutil.StorageLayer(t, db)

		// create a event consumer to test epoch transition events
		distributor := events.NewDistributor()
		consumer := new(mockprotocol.Consumer)
		distributor.AddConsumer(consumer)

		state, err := protocol.NewState(metrics, db, headers, seals, index, payloads, blocks, setups, commits, distributor)
		require.Nil(t, err)

		block, result, seal := unittest.BootstrapFixture(participants)
		err = state.Mutate().Bootstrap(block, result, seal)
		require.NoError(t, err)

		extend := unittest.BlockFixture()
		extend.Payload.Guarantees = nil
		extend.Payload.Seals = nil
		extend.Header.Height = 1
		extend.Header.View = 1
		extend.Header.ParentID = block.ID()
		extend.Header.PayloadHash = extend.Payload.Hash()

		err = state.Mutate().Extend(&extend)
		require.NoError(t, err)

		finalCommit, err := state.Final().Commit()
		assert.NoError(t, err)
		assert.Equal(t, seal.FinalState, finalCommit)

		consumer.On("BlockFinalized", extend.Header).Once()
		err = state.Mutate().Finalize(extend.ID())
		require.Nil(t, err)
		consumer.AssertExpectations(t)
	})
}

func TestExtendSealedBoundary(t *testing.T) {
	util.RunWithProtocolState(t, func(db *badger.DB, state *protocol.State) {

		root, result, seal := unittest.BootstrapFixture(participants)
		t.Logf("root: %x\n", root.ID())

		err := state.Mutate().Bootstrap(root, result, seal)
		require.NoError(t, err)

		finalCommit, err := state.Final().Commit()
		require.NoError(t, err)
		assert.Equal(t, seal.FinalState, finalCommit, "original commit should be root commit")

		first := unittest.BlockWithParentFixture(root.Header)
		first.SetPayload(flow.Payload{})

		extend := &flow.Seal{
			BlockID:      first.ID(),
			ResultID:     flow.ZeroID,
			InitialState: seal.FinalState,
			FinalState:   unittest.StateCommitmentFixture(),
		}

		second := unittest.BlockWithParentFixture(first.Header)
		second.SetPayload(flow.Payload{
			Seals: []*flow.Seal{extend},
		})

		err = state.Mutate().Extend(&first)
		require.NoError(t, err)

		err = state.Mutate().Extend(&second)
		require.NoError(t, err)

		finalCommit, err = state.Final().Commit()
		require.NoError(t, err)
		assert.Equal(t, seal.FinalState, finalCommit, "commit should not change before finalizing")

		err = state.Mutate().Finalize(first.ID())
		assert.NoError(t, err)

		finalCommit, err = state.Final().Commit()
		require.NoError(t, err)
		assert.Equal(t, seal.FinalState, finalCommit, "commit should not change after finalizing non-sealing block")

		err = state.Mutate().Finalize(second.ID())
		assert.NoError(t, err)

		finalCommit, err = state.Final().Commit()
		require.NoError(t, err)
		assert.Equal(t, extend.FinalState, finalCommit, "commit should change after finalizing sealing block")
	})
}

func TestExtendMissingParent(t *testing.T) {
	util.RunWithProtocolState(t, func(db *badger.DB, state *protocol.State) {

		block, result, seal := unittest.BootstrapFixture(participants)
		err := state.Mutate().Bootstrap(block, result, seal)
		require.NoError(t, err)

		extend := unittest.BlockFixture()
		extend.Payload.Guarantees = nil
		extend.Payload.Seals = nil
		extend.Header.Height = 2
		extend.Header.View = 2
		extend.Header.ParentID = unittest.BlockFixture().ID()
		extend.Header.PayloadHash = extend.Payload.Hash()

		err = state.Mutate().Extend(&extend)
		require.Error(t, err)
		assert.True(t, errors.Is(err, stoerr.ErrNotFound))

		// verify seal not indexed
		var sealID flow.Identifier
		err = db.View(operation.LookupBlockSeal(extend.ID(), &sealID))
		require.Error(t, err)
		assert.True(t, errors.Is(err, stoerr.ErrNotFound))
	})
}

func TestExtendHeightTooSmall(t *testing.T) {
	util.RunWithProtocolState(t, func(db *badger.DB, state *protocol.State) {

		block, result, seal := unittest.BootstrapFixture(participants)
		err := state.Mutate().Bootstrap(block, result, seal)
		require.NoError(t, err)

		extend := unittest.BlockFixture()
		extend.Payload.Guarantees = nil
		extend.Payload.Seals = nil
		extend.Header.Height = 1
		extend.Header.View = 1
		extend.Header.ParentID = block.Header.ID()
		extend.Header.PayloadHash = extend.Payload.Hash()

		err = state.Mutate().Extend(&extend)
		require.NoError(t, err)

		// create another block with the same height and view, that is coming after
		extend.Header.ParentID = extend.Header.ID()
		extend.Header.Height = 1
		extend.Header.View = 2

		err = state.Mutate().Extend(&extend)
		require.Error(t, err)

		// verify seal not indexed
		var sealID flow.Identifier
		err = db.View(operation.LookupBlockSeal(extend.ID(), &sealID))
		require.Error(t, err)
		assert.True(t, errors.Is(err, stoerr.ErrNotFound))
	})
}

func TestExtendHeightTooLarge(t *testing.T) {
	util.RunWithProtocolState(t, func(db *badger.DB, state *protocol.State) {

		root := unittest.GenesisFixture(participants)

		block := unittest.BlockWithParentFixture(root.Header)
		block.SetPayload(flow.Payload{})
		// set an invalid height
		block.Header.Height = root.Header.Height + 2

		err := state.Mutate().Extend(&block)
		require.Error(t, err)
	})
}

func TestExtendBlockNotConnected(t *testing.T) {
	util.RunWithProtocolState(t, func(db *badger.DB, state *protocol.State) {

		block, result, seal := unittest.BootstrapFixture(participants)
		err := state.Mutate().Bootstrap(block, result, seal)
		require.NoError(t, err)

		// add 2 blocks, the second finalizing/sealing the state of the first
		extend := unittest.BlockFixture()
		extend.Payload.Guarantees = nil
		extend.Payload.Seals = nil
		extend.Header.Height = 1
		extend.Header.View = 1
		extend.Header.ParentID = block.Header.ID()
		extend.Header.PayloadHash = extend.Payload.Hash()

		err = state.Mutate().Extend(&extend)
		require.NoError(t, err)

		err = state.Mutate().Finalize(extend.ID())
		require.NoError(t, err)

		// create a fork at view/height 1 and try to connect it to root
		extend.Header.Timestamp = extend.Header.Timestamp.Add(time.Second)
		extend.Header.ParentID = block.Header.ID()

		err = state.Mutate().Extend(&extend)
		assert.Error(t, err)

		// verify seal not indexed
		var sealID flow.Identifier
		err = db.View(operation.LookupBlockSeal(extend.ID(), &sealID))
		assert.Error(t, err)
		assert.True(t, errors.Is(err, stoerr.ErrNotFound))
	})
}

func TestExtendSealNotConnected(t *testing.T) {
	util.RunWithProtocolState(t, func(db *badger.DB, state *protocol.State) {

		block, result, seal := unittest.BootstrapFixture(participants)
		err := state.Mutate().Bootstrap(block, result, seal)
		require.NoError(t, err)

		extend := unittest.BlockFixture()
		extend.Payload.Guarantees = nil
		extend.Payload.Seals = nil
		extend.Header.Height = 1
		extend.Header.View = 1
		extend.Header.ParentID = block.Header.ID()
		extend.Header.PayloadHash = extend.Payload.Hash()

		err = state.Mutate().Extend(&extend)
		require.NoError(t, err)

		// create seal for the block
		second := &flow.Seal{
			BlockID:      extend.ID(),
			InitialState: unittest.StateCommitmentFixture(), // not root state
			FinalState:   unittest.StateCommitmentFixture(),
		}

		sealing := unittest.BlockFixture()
		sealing.Payload.Guarantees = nil
		sealing.Payload.Seals = []*flow.Seal{second}
		sealing.Header.Height = 2
		sealing.Header.View = 2
		sealing.Header.ParentID = block.Header.ID()
		sealing.Header.PayloadHash = sealing.Payload.Hash()

		err = state.Mutate().Extend(&sealing)
		require.Error(t, err)

		// verify seal not indexed
		var sealID flow.Identifier
		err = db.View(operation.LookupBlockSeal(sealing.ID(), &sealID))
		require.Error(t, err)
		assert.True(t, errors.Is(err, stoerr.ErrNotFound))
	})
}

func TestExtendWrongIdentity(t *testing.T) {
	util.RunWithProtocolState(t, func(db *badger.DB, state *protocol.State) {

		block, result, seal := unittest.BootstrapFixture(participants)
		err := state.Mutate().Bootstrap(block, result, seal)
		require.NoError(t, err)

		extend := unittest.BlockFixture()
		extend.Header.Height = 1
		extend.Header.View = 1
		extend.Header.ParentID = block.ID()
		extend.Header.PayloadHash = extend.Payload.Hash()
		extend.Payload.Guarantees = nil

		err = state.Mutate().Extend(&extend)
		require.Error(t, err)
	})
}

func TestExtendInvalidChainID(t *testing.T) {
	util.RunWithProtocolState(t, func(db *badger.DB, state *protocol.State) {

		root := unittest.GenesisFixture(participants)
		block := unittest.BlockWithParentFixture(root.Header)
		block.SetPayload(flow.Payload{})
		// use an invalid chain ID
		block.Header.ChainID = root.Header.ChainID + "-invalid"

		err := state.Mutate().Extend(&block)
		require.Error(t, err)
	})
}

// Tests the full flow of transitioning between epochs by finalizing a setup
// event, then a commit event, then finalizing the first block of the next epoch.
// Also tests that appropriate epoch transition events are fired.
func TestExtendEpochTransitionValid(t *testing.T) {
	unittest.RunWithBadgerDB(t, func(db *badger.DB) {

		metrics := metrics.NewNoopCollector()
		headers, _, seals, index, payloads, blocks, setups, commits := storeutil.StorageLayer(t, db)

		// create a event consumer to test epoch transition events
		distributor := events.NewDistributor()
		consumer := new(mockprotocol.Consumer)
		consumer.On("BlockFinalized", mock.Anything)
		distributor.AddConsumer(consumer)

		state, err := protocol.NewState(metrics, db, headers, seals, index, payloads, blocks, setups, commits, distributor)
		require.Nil(t, err)

		// first bootstrap with the initial epoch
		root, rootResult, rootSeal := unittest.BootstrapFixture(participants)
		err = state.Mutate().Bootstrap(root, rootResult, rootSeal)
		require.Nil(t, err)

		// we should begin the epoch in the staking phase
		phase, err := state.AtBlockID(root.ID()).Phase()
		assert.Nil(t, err)
		assert.Equal(t, flow.EpochPhaseStaking, phase)

		// add a block for the first seal to reference
		block1 := unittest.BlockWithParentFixture(root.Header)
		block1.SetPayload(flow.Payload{})
		err = state.Mutate().Extend(&block1)
		require.Nil(t, err)

		epoch1Setup := rootSeal.ServiceEvents[0].Event.(*flow.EpochSetup)
		epoch1FinalView := epoch1Setup.FinalView

		// add a participant for the next epoch
		epoch2NewParticipant := unittest.IdentityFixture(unittest.WithRole(flow.RoleVerification))
		epoch2Participants := append(participants, epoch2NewParticipant).Order(order.ByNodeIDAsc)

		// create the epoch setup event for the second epoch
		epoch2Setup := unittest.EpochSetupFixture(
			unittest.WithParticipants(epoch2Participants),
			unittest.SetupWithCounter(epoch1Setup.Counter+1),
			unittest.WithFinalView(epoch1FinalView+1000),
		)

		// create the seal referencing block1 and including the setup event
		seal1 := unittest.SealFixture(
			unittest.SealWithBlockID(block1.ID()),
			unittest.WithInitalState(rootSeal.FinalState),
			unittest.WithServiceEvents(epoch2Setup.ServiceEvent()),
		)

		// block 2 contains the epoch setup service event
		block2 := unittest.BlockWithParentFixture(block1.Header)
		block2.SetPayload(flow.Payload{
			Seals: []*flow.Seal{seal1},
		})

		// insert the block containing the seal containing the setup event
		err = state.Mutate().Extend(&block2)
		require.Nil(t, err)

		// now that the setup event has been emitted, we should be in the setup phase
		phase, err = state.AtBlockID(block2.ID()).Phase()
		assert.Nil(t, err)
		assert.Equal(t, flow.EpochPhaseSetup, phase)

<<<<<<< HEAD
		// expect epoch phase transition
		consumer.On("EpochSetupPhaseStarted", epoch2Setup.Counter-1, block2.Header).Once()

		err = state.Mutate().Finalize(block2.ID())
		require.Nil(t, err)

		// block 2 is finalized, we should be able to get setup info for epoch 2
		gotIdentities, err := state.AtEpoch(epoch2Setup.Counter).Identities(filter.Any)
		require.Nil(t, err)
		assert.Equal(t, epoch2Participants, gotIdentities)
		clusters, err := state.AtEpoch(epoch2Setup.Counter).Clusters()
		require.Nil(t, err)
		consumer.AssertCalled(t, "EpochSetupPhaseStarted", epoch2Setup.Counter-1, block2.Header)
=======
		// we should NOT be able to query epoch 2 wrt block 1
		_, err = state.AtBlockID(block1.ID()).Epochs().ByCounter(epoch2Setup.Counter).InitialIdentities()
		assert.Error(t, err)
		_, err = state.AtBlockID(block1.ID()).Epochs().ByCounter(epoch2Setup.Counter).Clustering()
		assert.Error(t, err)

		// we should be able to query epoch 2 wrt block 2
		_, err = state.AtBlockID(block2.ID()).Epochs().ByCounter(epoch2Setup.Counter).InitialIdentities()
		assert.Nil(t, err)
		_, err = state.AtBlockID(block2.ID()).Epochs().ByCounter(epoch2Setup.Counter).Clustering()
		assert.Nil(t, err)
>>>>>>> 69301572

		// only setup event is finalized, not commit, so shouldn't be able to get certain info
		_, err = state.AtBlockID(block2.ID()).Epochs().ByCounter(epoch2Setup.Counter).DKG()
		assert.Error(t, err)

		epoch2Commit := unittest.EpochCommitFixture(
			unittest.CommitWithCounter(epoch2Setup.Counter),
			unittest.WithDKGFromParticipants(epoch2Participants),
		)

		seal2 := unittest.SealFixture(
			unittest.SealWithBlockID(block2.ID()),
			unittest.WithInitalState(seal1.FinalState),
			unittest.WithServiceEvents(epoch2Commit.ServiceEvent()),
		)

		// block 3 contains the epoch commit service event
		block3 := unittest.BlockWithParentFixture(block2.Header)
		block3.SetPayload(flow.Payload{
			Seals: []*flow.Seal{seal2},
		})

		err = state.Mutate().Extend(&block3)
		require.Nil(t, err)

		// we should NOT be able to query epoch 2 commit info wrt block 2
		_, err = state.AtBlockID(block2.ID()).Epochs().ByCounter(epoch2Setup.Counter).DKG()
		assert.Error(t, err)

<<<<<<< HEAD
		// expect epoch phase transition
		consumer.On("EpochCommittedPhaseStarted", epoch2Setup.Counter-1, block3.Header)

		err = state.Mutate().Finalize(block3.ID())
=======
		// now epoch 2 is fully ready, we can query anything we want about it wrt block 3 (or later)
		_, err = state.AtBlockID(block3.ID()).Epochs().ByCounter(epoch2Setup.Counter).InitialIdentities()
>>>>>>> 69301572
		require.Nil(t, err)
		_, err = state.AtBlockID(block3.ID()).Epochs().ByCounter(epoch2Setup.Counter).Clustering()
		require.Nil(t, err)
		_, err = state.AtBlockID(block3.ID()).Epochs().ByCounter(epoch2Setup.Counter).DKG()
		assert.Nil(t, err)

		// how that the commit event has been emitted, we should be in the committed phase
		phase, err = state.AtBlockID(block3.ID()).Phase()
		assert.Nil(t, err)
<<<<<<< HEAD
		consumer.AssertCalled(t, "EpochCommittedPhaseStarted", epoch2Setup.Counter-1, block3.Header)
=======
		assert.Equal(t, flow.EpochPhaseCommitted, phase)
>>>>>>> 69301572

		// we should still be in epoch 1
		epochCounter, err := state.AtBlockID(block3.ID()).Epochs().Current().Counter()
		require.Nil(t, err)
		assert.Equal(t, epoch1Setup.Counter, epochCounter)

		// block 4 has the final view of the epoch
		block4 := unittest.BlockWithParentFixture(block3.Header)
		block4.SetPayload(flow.Payload{})
		block4.Header.View = epoch1FinalView

		err = state.Mutate().Extend(&block4)
		require.Nil(t, err)

		// we should still be in epoch 1, since epochs are inclusive of final view
		epochCounter, err = state.AtBlockID(block4.ID()).Epochs().Current().Counter()
		require.Nil(t, err)
		assert.Equal(t, epoch1Setup.Counter, epochCounter)

		// block 5 has a view > final view of epoch 1, it will be considered the first block of epoch 2
		block5 := unittest.BlockWithParentFixture(block4.Header)
		block5.SetPayload(flow.Payload{})
		// we should handle view that aren't exactly the first valid view of the epoch
		block5.Header.View = epoch1FinalView + uint64(1+rand.Intn(10))

		err = state.Mutate().Extend(&block5)
		require.Nil(t, err)

		// now, at long last, we are in epoch 2
		epochCounter, err = state.AtBlockID(block5.ID()).Epochs().Current().Counter()
		require.Nil(t, err)
		assert.Equal(t, epoch2Setup.Counter, epochCounter)

<<<<<<< HEAD
		// expect epoch transition
		consumer.On("EpochTransition", epoch2Setup.Counter, block5.Header).Once()

		// finalize the first block of epoch 2
		err = state.Mutate().Finalize(block5.ID())
=======
		// we should begin epoch 2 in staking phase
		// how that the commit event has been emitted, we should be in the committed phase
		phase, err = state.AtBlockID(block5.ID()).Phase()
		assert.Nil(t, err)
		assert.Equal(t, flow.EpochPhaseStaking, phase)
	})
}

// we should be able to have conflicting forks with two different instances of
// the same service event for the same epoch
//
//        /-->BLOCK1-->BLOCK3
// ROOT --+
//        \-->BLOCK2-->BLOCK4
//
func TestExtendConflictingEpochEvents(t *testing.T) {
	util.RunWithProtocolState(t, func(db *badger.DB, state *protocol.State) {

		// first bootstrap with the initial epoch
		root, rootResult, rootSeal := unittest.BootstrapFixture(participants)
		err := state.Mutate().Bootstrap(root, rootResult, rootSeal)
>>>>>>> 69301572
		require.Nil(t, err)

		// add two conflicting blocks for each service event to reference
		block1 := unittest.BlockWithParentFixture(root.Header)
		block1.SetPayload(flow.Payload{})
		err = state.Mutate().Extend(&block1)
		require.Nil(t, err)
<<<<<<< HEAD
		assert.Equal(t, epoch2Setup.Counter, epochCounter)
		consumer.AssertCalled(t, "EpochTransition", epoch2Setup.Counter, block5.Header)
=======
		block2 := unittest.BlockWithParentFixture(root.Header)
		block2.SetPayload(flow.Payload{})
		err = state.Mutate().Extend(&block2)
		require.Nil(t, err)

		rootSetup := rootSeal.ServiceEvents[0].Event.(*flow.EpochSetup)

		// create two conflicting epoch setup events for the next epoch (final view differs)
		nextEpochSetup1 := unittest.EpochSetupFixture(
			unittest.WithParticipants(rootSetup.Participants),
			unittest.SetupWithCounter(rootSetup.Counter+1),
			unittest.WithFinalView(rootSetup.FinalView+1000),
		)
		nextEpochSetup2 := unittest.EpochSetupFixture(
			unittest.WithParticipants(rootSetup.Participants),
			unittest.SetupWithCounter(rootSetup.Counter+1),
			unittest.WithFinalView(rootSetup.FinalView+2000),
		)

		// create one seal containing the first setup event
		seal1 := unittest.SealFixture(
			unittest.SealWithBlockID(block1.ID()),
			unittest.WithInitalState(rootSeal.FinalState),
			unittest.WithServiceEvents(nextEpochSetup1.ServiceEvent()),
		)

		// create another seal containing the second setup event
		seal2 := unittest.SealFixture(
			unittest.SealWithBlockID(block2.ID()),
			unittest.WithInitalState(rootSeal.FinalState),
			unittest.WithServiceEvents(nextEpochSetup2.ServiceEvent()),
		)

		// block 3 builds on block 1, contains setup event 1
		block3 := unittest.BlockWithParentFixture(block1.Header)
		block3.SetPayload(flow.Payload{
			Seals: []*flow.Seal{seal1},
		})
		err = state.Mutate().Extend(&block3)
		require.Nil(t, err)

		// block 4 builds on block 2, contains setup event 2
		block4 := unittest.BlockWithParentFixture(block2.Header)
		block4.SetPayload(flow.Payload{
			Seals: []*flow.Seal{seal2},
		})
		err = state.Mutate().Extend(&block4)
		require.Nil(t, err)

		// should be able query each epoch from the appropriate reference block
		setup1FinalView, err := state.AtBlockID(block3.ID()).Epochs().Next().FinalView()
		assert.Nil(t, err)
		assert.Equal(t, nextEpochSetup1.FinalView, setup1FinalView)

		setup2FinalView, err := state.AtBlockID(block4.ID()).Epochs().Next().FinalView()
		assert.Nil(t, err)
		assert.Equal(t, nextEpochSetup2.FinalView, setup2FinalView)
>>>>>>> 69301572
	})
}

// extending protocol state with an invalid epoch setup service event should cause an error
func TestExtendEpochSetupInvalid(t *testing.T) {
	util.RunWithProtocolState(t, func(db *badger.DB, state *protocol.State) {

		// first bootstrap with the initial epoch
		root, rootResult, rootSeal := unittest.BootstrapFixture(participants)
		err := state.Mutate().Bootstrap(root, rootResult, rootSeal)
		require.Nil(t, err)

		// add a block for the first seal to reference
		block1 := unittest.BlockWithParentFixture(root.Header)
		block1.SetPayload(flow.Payload{})
		err = state.Mutate().Extend(&block1)
		require.Nil(t, err)
		err = state.Mutate().Finalize(block1.ID())
		require.Nil(t, err)

		epoch1Setup := rootSeal.ServiceEvents[0].Event.(*flow.EpochSetup)

		// add a participant for the next epoch
		epoch2NewParticipant := unittest.IdentityFixture(unittest.WithRole(flow.RoleVerification))
		epoch2Participants := append(participants, epoch2NewParticipant).Order(order.ByNodeIDAsc)

		// this function will return a VALID setup event and seal, we will modify
		// in different ways in each test case
		createSetup := func() (*flow.EpochSetup, *flow.Seal) {
			setup := unittest.EpochSetupFixture(
				unittest.WithParticipants(epoch2Participants),
				unittest.SetupWithCounter(epoch1Setup.Counter+1),
				unittest.WithFinalView(epoch1Setup.FinalView+1000),
			)
			seal := unittest.SealFixture(
				unittest.SealWithBlockID(block1.ID()),
				unittest.WithInitalState(rootSeal.FinalState),
				unittest.WithServiceEvents(setup.ServiceEvent()),
			)
			return setup, seal
		}

		t.Run("wrong counter", func(t *testing.T) {
			setup, seal := createSetup()
			setup.Counter = epoch1Setup.Counter

			block := unittest.BlockWithParentFixture(block1.Header)
			block.SetPayload(flow.Payload{
				Seals: []*flow.Seal{seal},
			})

			err = state.Mutate().Extend(&block)
			require.Error(t, err)
		})

		t.Run("invalid final view", func(t *testing.T) {
			setup, seal := createSetup()

			block := unittest.BlockWithParentFixture(block1.Header)
			setup.FinalView = block.Header.View
			block.SetPayload(flow.Payload{
				Seals: []*flow.Seal{seal},
			})
			err = state.Mutate().Extend(&block)
			require.Error(t, err)
		})

		t.Run("empty seed", func(t *testing.T) {
			setup, seal := createSetup()
			setup.RandomSource = nil

			block := unittest.BlockWithParentFixture(block1.Header)
			block.SetPayload(flow.Payload{
				Seals: []*flow.Seal{seal},
			})

			err = state.Mutate().Extend(&block)
			require.Error(t, err)
		})
	})
}

// extending protocol state with an invalid epoch commit service event should cause an error
func TestExtendEpochCommitInvalid(t *testing.T) {
	util.RunWithProtocolState(t, func(db *badger.DB, state *protocol.State) {

		// first bootstrap with the initial epoch
		root, rootResult, rootSeal := unittest.BootstrapFixture(participants)
		err := state.Mutate().Bootstrap(root, rootResult, rootSeal)
		require.Nil(t, err)

		// add a block for the first seal to reference
		block1 := unittest.BlockWithParentFixture(root.Header)
		block1.SetPayload(flow.Payload{})
		err = state.Mutate().Extend(&block1)
		require.Nil(t, err)
		err = state.Mutate().Finalize(block1.ID())
		require.Nil(t, err)

		epoch1Setup := rootSeal.ServiceEvents[0].Event.(*flow.EpochSetup)

		// swap consensus node for a new one for epoch 2
		epoch2NewParticipant := unittest.IdentityFixture(unittest.WithRole(flow.RoleConsensus))
		epoch2Participants := append(
			participants.Filter(filter.Not(filter.HasRole(flow.RoleConsensus))),
			epoch2NewParticipant,
		).Order(order.ByNodeIDAsc)

		createSetup := func() (*flow.EpochSetup, *flow.Seal) {
			setup := unittest.EpochSetupFixture(
				unittest.WithParticipants(epoch2Participants),
				unittest.SetupWithCounter(epoch1Setup.Counter+1),
				unittest.WithFinalView(epoch1Setup.FinalView+1000),
			)
			seal := unittest.SealFixture(
				unittest.SealWithBlockID(block1.ID()),
				unittest.WithInitalState(rootSeal.FinalState),
				unittest.WithServiceEvents(setup.ServiceEvent()),
			)
			return setup, seal
		}

		createCommit := func(refBlockID flow.Identifier, initState flow.StateCommitment) (*flow.EpochCommit, *flow.Seal) {
			commit := unittest.EpochCommitFixture(
				unittest.CommitWithCounter(epoch1Setup.Counter+1),
				unittest.WithDKGFromParticipants(epoch2Participants),
			)

			seal := unittest.SealFixture(
				unittest.SealWithBlockID(refBlockID),
				unittest.WithInitalState(initState),
				unittest.WithServiceEvents(commit.ServiceEvent()),
			)
			return commit, seal
		}

		t.Run("without setup", func(t *testing.T) {
			_, seal := createCommit(block1.ID(), rootSeal.FinalState)

			block := unittest.BlockWithParentFixture(block1.Header)
			block.SetPayload(flow.Payload{
				Seals: []*flow.Seal{seal},
			})
			err = state.Mutate().Extend(&block)
			require.Error(t, err)
		})

		// insert the epoch setup
		epoch2Setup, setupSeal := createSetup()
		block2 := unittest.BlockWithParentFixture(block1.Header)
		block2.SetPayload(flow.Payload{
			Seals: []*flow.Seal{setupSeal},
		})
		err = state.Mutate().Extend(&block2)
		require.Nil(t, err)
		err = state.Mutate().Finalize(block2.ID())
		require.Nil(t, err)
		_ = epoch2Setup

		t.Run("inconsistent counter", func(t *testing.T) {
			commit, seal := createCommit(block2.ID(), setupSeal.FinalState)
			commit.Counter = epoch2Setup.Counter + 1

			block := unittest.BlockWithParentFixture(block2.Header)
			block.SetPayload(flow.Payload{
				Seals: []*flow.Seal{seal},
			})
			err := state.Mutate().Extend(&block)
			require.Error(t, err)
		})

		t.Run("inconsistent cluster QCs", func(t *testing.T) {
			commit, seal := createCommit(block2.ID(), setupSeal.FinalState)
			commit.ClusterQCs = append(commit.ClusterQCs, unittest.QuorumCertificateFixture())

			block := unittest.BlockWithParentFixture(block2.Header)
			block.SetPayload(flow.Payload{
				Seals: []*flow.Seal{seal},
			})
			err := state.Mutate().Extend(&block)
			require.Error(t, err)
		})

		t.Run("missing dkg group key", func(t *testing.T) {
			commit, seal := createCommit(block2.ID(), setupSeal.FinalState)
			commit.DKGGroupKey = nil

			block := unittest.BlockWithParentFixture(block2.Header)
			block.SetPayload(flow.Payload{
				Seals: []*flow.Seal{seal},
			})
			err := state.Mutate().Extend(&block)
			require.Error(t, err)
		})

		t.Run("inconsistent DKG participants", func(t *testing.T) {
			commit, seal := createCommit(block2.ID(), setupSeal.FinalState)

			// add the consensus node from epoch *1*, which was removed for epoch 2
			epoch1CONNode := participants.Filter(filter.HasRole(flow.RoleConsensus))[0]
			commit.DKGParticipants[epoch1CONNode.NodeID] = flow.DKGParticipant{
				KeyShare: unittest.KeyFixture(crypto.BLSBLS12381).PublicKey(),
				Index:    1,
			}

			block := unittest.BlockWithParentFixture(block2.Header)
			block.SetPayload(flow.Payload{
				Seals: []*flow.Seal{seal},
			})
			err := state.Mutate().Extend(&block)
			require.Error(t, err)
		})
	})
}

// if we reach the first block of the next epoch before both setup and commit
// service events are finalized, the chain should halt
func TestExtendEpochTransitionWithoutCommit(t *testing.T) {
	util.RunWithProtocolState(t, func(db *badger.DB, state *protocol.State) {

		// first bootstrap with the initial epoch
		root, rootResult, rootSeal := unittest.BootstrapFixture(participants)
		err := state.Mutate().Bootstrap(root, rootResult, rootSeal)
		require.Nil(t, err)

		// add a block for the first seal to reference
		block1 := unittest.BlockWithParentFixture(root.Header)
		block1.SetPayload(flow.Payload{})
		err = state.Mutate().Extend(&block1)
		require.Nil(t, err)
		err = state.Mutate().Finalize(block1.ID())
		require.Nil(t, err)

		epoch1Setup := rootSeal.ServiceEvents[0].Event.(*flow.EpochSetup)
		epoch1FinalView := epoch1Setup.FinalView

		// add a participant for the next epoch
		epoch2NewParticipant := unittest.IdentityFixture(unittest.WithRole(flow.RoleVerification))
		epoch2Participants := append(participants, epoch2NewParticipant).Order(order.ByNodeIDAsc)

		// create the epoch setup event for the second epoch
		epoch2Setup := unittest.EpochSetupFixture(
			unittest.WithParticipants(epoch2Participants),
			unittest.SetupWithCounter(epoch1Setup.Counter+1),
			unittest.WithFinalView(epoch1FinalView+1000),
		)

		// create the seal referencing block1 and including the setup event
		seal1 := unittest.SealFixture(
			unittest.SealWithBlockID(block1.ID()),
			unittest.WithInitalState(rootSeal.FinalState),
			unittest.WithServiceEvents(epoch2Setup.ServiceEvent()),
		)

		// block 2 contains the epoch setup service event
		block2 := unittest.BlockWithParentFixture(block1.Header)
		block2.SetPayload(flow.Payload{
			Seals: []*flow.Seal{seal1},
		})

		// insert the block containing the seal containing the setup event
		err = state.Mutate().Extend(&block2)
		require.Nil(t, err)

		// block 3 will be the first block for epoch 2
		block3 := unittest.BlockWithParentFixture(block2.Header)
		block3.Header.View = epoch2Setup.FinalView + 1

		err = state.Mutate().Extend(&block3)
		require.Error(t, err)
	})
}<|MERGE_RESOLUTION|>--- conflicted
+++ resolved
@@ -340,14 +340,14 @@
 	unittest.RunWithBadgerDB(t, func(db *badger.DB) {
 
 		metrics := metrics.NewNoopCollector()
-		headers, _, seals, index, payloads, blocks, setups, commits := storeutil.StorageLayer(t, db)
+		headers, _, seals, index, payloads, blocks, setups, commits, statuses := storeutil.StorageLayer(t, db)
 
 		// create a event consumer to test epoch transition events
 		distributor := events.NewDistributor()
 		consumer := new(mockprotocol.Consumer)
 		distributor.AddConsumer(consumer)
 
-		state, err := protocol.NewState(metrics, db, headers, seals, index, payloads, blocks, setups, commits, distributor)
+		state, err := protocol.NewState(metrics, db, headers, seals, index, payloads, blocks, setups, commits, statuses, distributor)
 		require.Nil(t, err)
 
 		block, result, seal := unittest.BootstrapFixture(participants)
@@ -627,7 +627,7 @@
 	unittest.RunWithBadgerDB(t, func(db *badger.DB) {
 
 		metrics := metrics.NewNoopCollector()
-		headers, _, seals, index, payloads, blocks, setups, commits := storeutil.StorageLayer(t, db)
+		headers, _, seals, index, payloads, blocks, setups, commits, statuses := storeutil.StorageLayer(t, db)
 
 		// create a event consumer to test epoch transition events
 		distributor := events.NewDistributor()
@@ -635,7 +635,7 @@
 		consumer.On("BlockFinalized", mock.Anything)
 		distributor.AddConsumer(consumer)
 
-		state, err := protocol.NewState(metrics, db, headers, seals, index, payloads, blocks, setups, commits, distributor)
+		state, err := protocol.NewState(metrics, db, headers, seals, index, payloads, blocks, setups, commits, statuses, distributor)
 		require.Nil(t, err)
 
 		// first bootstrap with the initial epoch
@@ -652,6 +652,8 @@
 		block1 := unittest.BlockWithParentFixture(root.Header)
 		block1.SetPayload(flow.Payload{})
 		err = state.Mutate().Extend(&block1)
+		require.Nil(t, err)
+		err = state.Mutate().Finalize(block1.ID())
 		require.Nil(t, err)
 
 		epoch1Setup := rootSeal.ServiceEvents[0].Event.(*flow.EpochSetup)
@@ -690,21 +692,6 @@
 		assert.Nil(t, err)
 		assert.Equal(t, flow.EpochPhaseSetup, phase)
 
-<<<<<<< HEAD
-		// expect epoch phase transition
-		consumer.On("EpochSetupPhaseStarted", epoch2Setup.Counter-1, block2.Header).Once()
-
-		err = state.Mutate().Finalize(block2.ID())
-		require.Nil(t, err)
-
-		// block 2 is finalized, we should be able to get setup info for epoch 2
-		gotIdentities, err := state.AtEpoch(epoch2Setup.Counter).Identities(filter.Any)
-		require.Nil(t, err)
-		assert.Equal(t, epoch2Participants, gotIdentities)
-		clusters, err := state.AtEpoch(epoch2Setup.Counter).Clusters()
-		require.Nil(t, err)
-		consumer.AssertCalled(t, "EpochSetupPhaseStarted", epoch2Setup.Counter-1, block2.Header)
-=======
 		// we should NOT be able to query epoch 2 wrt block 1
 		_, err = state.AtBlockID(block1.ID()).Epochs().ByCounter(epoch2Setup.Counter).InitialIdentities()
 		assert.Error(t, err)
@@ -716,11 +703,16 @@
 		assert.Nil(t, err)
 		_, err = state.AtBlockID(block2.ID()).Epochs().ByCounter(epoch2Setup.Counter).Clustering()
 		assert.Nil(t, err)
->>>>>>> 69301572
 
 		// only setup event is finalized, not commit, so shouldn't be able to get certain info
 		_, err = state.AtBlockID(block2.ID()).Epochs().ByCounter(epoch2Setup.Counter).DKG()
 		assert.Error(t, err)
+
+		// ensure an epoch phase transition when we finalize the event
+		consumer.On("EpochSetupPhaseStarted", epoch2Setup.Counter-1, block2.Header).Once()
+		err = state.Mutate().Finalize(block2.ID())
+		require.Nil(t, err)
+		consumer.AssertCalled(t, "EpochSetupPhaseStarted", epoch2Setup.Counter-1, block2.Header)
 
 		epoch2Commit := unittest.EpochCommitFixture(
 			unittest.CommitWithCounter(epoch2Setup.Counter),
@@ -746,15 +738,8 @@
 		_, err = state.AtBlockID(block2.ID()).Epochs().ByCounter(epoch2Setup.Counter).DKG()
 		assert.Error(t, err)
 
-<<<<<<< HEAD
-		// expect epoch phase transition
-		consumer.On("EpochCommittedPhaseStarted", epoch2Setup.Counter-1, block3.Header)
-
-		err = state.Mutate().Finalize(block3.ID())
-=======
 		// now epoch 2 is fully ready, we can query anything we want about it wrt block 3 (or later)
 		_, err = state.AtBlockID(block3.ID()).Epochs().ByCounter(epoch2Setup.Counter).InitialIdentities()
->>>>>>> 69301572
 		require.Nil(t, err)
 		_, err = state.AtBlockID(block3.ID()).Epochs().ByCounter(epoch2Setup.Counter).Clustering()
 		require.Nil(t, err)
@@ -764,11 +749,13 @@
 		// how that the commit event has been emitted, we should be in the committed phase
 		phase, err = state.AtBlockID(block3.ID()).Phase()
 		assert.Nil(t, err)
-<<<<<<< HEAD
+		assert.Equal(t, flow.EpochPhaseCommitted, phase)
+
+		// expect epoch phase transition once we finalize block 3
+		consumer.On("EpochCommittedPhaseStarted", epoch2Setup.Counter-1, block3.Header)
+		err = state.Mutate().Finalize(block3.ID())
+		require.Nil(t, err)
 		consumer.AssertCalled(t, "EpochCommittedPhaseStarted", epoch2Setup.Counter-1, block3.Header)
-=======
-		assert.Equal(t, flow.EpochPhaseCommitted, phase)
->>>>>>> 69301572
 
 		// we should still be in epoch 1
 		epochCounter, err := state.AtBlockID(block3.ID()).Epochs().Current().Counter()
@@ -802,18 +789,19 @@
 		require.Nil(t, err)
 		assert.Equal(t, epoch2Setup.Counter, epochCounter)
 
-<<<<<<< HEAD
-		// expect epoch transition
-		consumer.On("EpochTransition", epoch2Setup.Counter, block5.Header).Once()
-
-		// finalize the first block of epoch 2
-		err = state.Mutate().Finalize(block5.ID())
-=======
 		// we should begin epoch 2 in staking phase
 		// how that the commit event has been emitted, we should be in the committed phase
 		phase, err = state.AtBlockID(block5.ID()).Phase()
 		assert.Nil(t, err)
 		assert.Equal(t, flow.EpochPhaseStaking, phase)
+
+		// expect epoch transition once we finalize block 5
+		consumer.On("EpochTransition", epoch2Setup.Counter, block5.Header).Once()
+		err = state.Mutate().Finalize(block4.ID())
+		require.Nil(t, err)
+		err = state.Mutate().Finalize(block5.ID())
+		require.Nil(t, err)
+		consumer.AssertCalled(t, "EpochTransition", epoch2Setup.Counter, block5.Header)
 	})
 }
 
@@ -830,7 +818,6 @@
 		// first bootstrap with the initial epoch
 		root, rootResult, rootSeal := unittest.BootstrapFixture(participants)
 		err := state.Mutate().Bootstrap(root, rootResult, rootSeal)
->>>>>>> 69301572
 		require.Nil(t, err)
 
 		// add two conflicting blocks for each service event to reference
@@ -838,10 +825,7 @@
 		block1.SetPayload(flow.Payload{})
 		err = state.Mutate().Extend(&block1)
 		require.Nil(t, err)
-<<<<<<< HEAD
-		assert.Equal(t, epoch2Setup.Counter, epochCounter)
-		consumer.AssertCalled(t, "EpochTransition", epoch2Setup.Counter, block5.Header)
-=======
+
 		block2 := unittest.BlockWithParentFixture(root.Header)
 		block2.SetPayload(flow.Payload{})
 		err = state.Mutate().Extend(&block2)
@@ -899,7 +883,6 @@
 		setup2FinalView, err := state.AtBlockID(block4.ID()).Epochs().Next().FinalView()
 		assert.Nil(t, err)
 		assert.Equal(t, nextEpochSetup2.FinalView, setup2FinalView)
->>>>>>> 69301572
 	})
 }
 
