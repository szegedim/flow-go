--- conflicted
+++ resolved
@@ -59,6 +59,7 @@
 	if err != nil {
 		return nil, err
 	}
+
 	for _, name := range contractNames {
 		contract, err := a.getContract(name, address)
 		if err != nil {
@@ -114,14 +115,6 @@
 		return err
 	}
 
-<<<<<<< HEAD
-	err = a.setValue(newAddress, true, keyCode, nil)
-	if err != nil {
-		return err
-	}
-
-=======
->>>>>>> 9e2c1f8f
 	return a.SetAllPublicKeys(newAddress, publicKeys)
 }
 
@@ -257,14 +250,10 @@
 	return fmt.Sprintf("%s.%s", keyCode, contractName)
 }
 
-<<<<<<< HEAD
-	code, err := a.getValue(address, true, keyCode)
-=======
 func (a *Accounts) getContract(contractName string, address flow.Address) ([]byte, error) {
-	contract, err := a.ledger.Get(string(address.Bytes()),
-		string(address.Bytes()),
+	contract, err := a.getValue(address,
+		true,
 		contractKey(contractName))
->>>>>>> 9e2c1f8f
 	if err != nil {
 		return nil, newLedgerGetError(contractName, address, err)
 	}
@@ -272,10 +261,6 @@
 	return contract, nil
 }
 
-<<<<<<< HEAD
-func (a *Accounts) TouchCode(address flow.Address) {
-	a.touch(address, true, keyCode)
-=======
 func (a *Accounts) setContract(contractName string, address flow.Address, contract []byte) error {
 	ok, err := a.Exists(address)
 	if err != nil {
@@ -287,7 +272,7 @@
 	}
 
 	var prevContract []byte
-	prevContract, err = a.ledger.Get(string(address.Bytes()), string(address.Bytes()), contractKey(contractName))
+	prevContract, err = a.getValue(address, true, contractKey(contractName))
 	if err != nil {
 		return fmt.Errorf("cannot retreive previous contract: %w", err)
 	}
@@ -297,10 +282,12 @@
 		return nil
 	}
 
-	a.ledger.Set(string(address.Bytes()), string(address.Bytes()), contractKey(contractName), contract)
+	err = a.setValue(address, true, contractKey(contractName), contract)
+	if err != nil {
+		return err
+	}
 
 	return nil
->>>>>>> 9e2c1f8f
 }
 
 func newLedgerGetError(key string, address flow.Address, err error) error {
@@ -324,13 +311,8 @@
 	}
 	newContractNames := buf.Bytes()
 
-<<<<<<< HEAD
-	var prevCode []byte
-	prevCode, err = a.getValue(address, true, keyCode)
-=======
 	var prevContractNames []byte
-	prevContractNames, err = a.ledger.Get(string(address.Bytes()), string(address.Bytes()), keyContractNames)
->>>>>>> 9e2c1f8f
+	prevContractNames, err = a.getValue(address, true, keyContractNames)
 	if err != nil {
 		return fmt.Errorf("cannot retrieve current contract names: %w", err)
 	}
@@ -340,8 +322,7 @@
 		return nil
 	}
 
-<<<<<<< HEAD
-	return a.setValue(address, true, keyCode, code)
+	return a.setValue(address, true, keyContractNames, newContractNames)
 }
 
 // GetStorageUsed returns the amount of storage used in bytes by this account
@@ -366,9 +347,6 @@
 	usedBinary := utils.Uint64ToBinary(used)
 	return a.setValue(address, false, keyStorageUsed, usedBinary)
 }
-=======
-	a.ledger.Set(string(address.Bytes()), string(address.Bytes()), keyContractNames, newContractNames)
->>>>>>> 9e2c1f8f
 
 // GetValue returns a value stored in address' storage
 func (a *Accounts) GetValue(address flow.Address, key string) (flow.RegisterValue, error) {
@@ -401,7 +379,6 @@
 	return nil
 }
 
-<<<<<<< HEAD
 func (a *Accounts) updateRegisterSizeChange(address flow.Address, isController bool, key string, value flow.RegisterValue) error {
 	if key == keyStorageUsed {
 		// size of this register is always uint64StorageSize
@@ -451,17 +428,14 @@
 	}
 }
 
-func newLedgerGetError(key string, address flow.Address, err error) error {
-	return fmt.Errorf("failed to read key %s on account %s: %w", key, address, err)
-=======
 func (a *Accounts) TouchContract(contractName string, address flow.Address) {
 	contractNames, err := a.getContractNames(address)
 	if err != nil {
 		panic(err)
 	}
 	if contractNames.Has(contractName) {
-		a.ledger.Touch(string(address.Bytes()),
-			string(address.Bytes()),
+		a.touch(address,
+			true,
 			contractKey(contractName))
 	}
 }
@@ -472,7 +446,7 @@
 }
 
 func (a *Accounts) getContractNames(address flow.Address) (contractNames, error) {
-	encContractNames, err := a.ledger.Get(string(address.Bytes()), string(address.Bytes()), keyContractNames)
+	encContractNames, err := a.getValue(address, true, keyContractNames)
 	if err != nil {
 		return nil, fmt.Errorf("cannot get deployed contract names: %w", err)
 	}
@@ -553,5 +527,4 @@
 		return
 	}
 	*l = append((*l)[:i], (*l)[i+1:]...)
->>>>>>> 9e2c1f8f
 }