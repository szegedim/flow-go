--- conflicted
+++ resolved
@@ -35,10 +35,7 @@
 
 type Accounts interface {
 	Exists(address flow.Address) (bool, error)
-<<<<<<< HEAD
-=======
 	Get(address flow.Address) (*flow.Account, error)
->>>>>>> e38ebbf8
 	GetPublicKeyCount(address flow.Address) (uint64, error)
 	AppendPublicKey(address flow.Address, key flow.AccountPublicKey) error
 	GetPublicKey(address flow.Address, keyIndex uint64) (flow.AccountPublicKey, error)
@@ -56,16 +53,6 @@
 	SetAccountFrozen(address flow.Address, frozen bool) error
 }
 
-<<<<<<< HEAD
-var _ Accounts = &AccountsState{}
-
-type AccountsState struct {
-	stateHolder *StateHolder
-}
-
-func NewAccounts(stateHolder *StateHolder) *AccountsState {
-	return &AccountsState{
-=======
 var _ Accounts = &StatefulAccounts{}
 
 type StatefulAccounts struct {
@@ -74,16 +61,11 @@
 
 func NewAccounts(stateHolder *StateHolder) *StatefulAccounts {
 	return &StatefulAccounts{
->>>>>>> e38ebbf8
 		stateHolder: stateHolder,
 	}
 }
 
-<<<<<<< HEAD
-func (a *AccountsState) AllocateStorageIndex(address flow.Address) (atree.StorageIndex, error) {
-=======
 func (a *StatefulAccounts) AllocateStorageIndex(address flow.Address) (atree.StorageIndex, error) {
->>>>>>> e38ebbf8
 	indexBytes, err := a.getValue(address, false, KeyStorageIndex)
 	if err != nil {
 		return atree.StorageIndex{}, err
@@ -107,11 +89,7 @@
 	return index, nil
 }
 
-<<<<<<< HEAD
-func (a *AccountsState) Get(address flow.Address) (*flow.Account, error) {
-=======
 func (a *StatefulAccounts) Get(address flow.Address) (*flow.Account, error) {
->>>>>>> e38ebbf8
 	var ok bool
 	var err error
 
@@ -151,11 +129,7 @@
 	}, nil
 }
 
-<<<<<<< HEAD
-func (a *AccountsState) Exists(address flow.Address) (bool, error) {
-=======
 func (a *StatefulAccounts) Exists(address flow.Address) (bool, error) {
->>>>>>> e38ebbf8
 	exists, err := a.getValue(address, false, KeyExists)
 	if err != nil {
 		return false, err
@@ -169,11 +143,7 @@
 }
 
 // Create account sets all required registers on an address.
-<<<<<<< HEAD
-func (a *AccountsState) Create(publicKeys []flow.AccountPublicKey, newAddress flow.Address) error {
-=======
 func (a *StatefulAccounts) Create(publicKeys []flow.AccountPublicKey, newAddress flow.Address) error {
->>>>>>> e38ebbf8
 	exists, err := a.Exists(newAddress)
 	if err != nil {
 		return err
@@ -196,11 +166,7 @@
 	return a.SetAllPublicKeys(newAddress, publicKeys)
 }
 
-<<<<<<< HEAD
-func (a *AccountsState) GetPublicKey(address flow.Address, keyIndex uint64) (flow.AccountPublicKey, error) {
-=======
 func (a *StatefulAccounts) GetPublicKey(address flow.Address, keyIndex uint64) (flow.AccountPublicKey, error) {
->>>>>>> e38ebbf8
 	publicKey, err := a.getValue(address, true, keyPublicKey(keyIndex))
 	if err != nil {
 		return flow.AccountPublicKey{}, err
@@ -218,11 +184,7 @@
 	return decodedPublicKey, nil
 }
 
-<<<<<<< HEAD
-func (a *AccountsState) GetPublicKeyCount(address flow.Address) (uint64, error) {
-=======
 func (a *StatefulAccounts) GetPublicKeyCount(address flow.Address) (uint64, error) {
->>>>>>> e38ebbf8
 	countBytes, err := a.getValue(address, true, KeyPublicKeyCount)
 	if err != nil {
 		return 0, err
@@ -239,21 +201,13 @@
 	return countInt.Uint64(), nil
 }
 
-<<<<<<< HEAD
-func (a *AccountsState) setPublicKeyCount(address flow.Address, count uint64) error {
-=======
 func (a *StatefulAccounts) setPublicKeyCount(address flow.Address, count uint64) error {
->>>>>>> e38ebbf8
 	newCount := new(big.Int).SetUint64(count)
 
 	return a.setValue(address, true, KeyPublicKeyCount, newCount.Bytes())
 }
 
-<<<<<<< HEAD
-func (a *AccountsState) GetPublicKeys(address flow.Address) (publicKeys []flow.AccountPublicKey, err error) {
-=======
 func (a *StatefulAccounts) GetPublicKeys(address flow.Address) (publicKeys []flow.AccountPublicKey, err error) {
->>>>>>> e38ebbf8
 	count, err := a.GetPublicKeyCount(address)
 	if err != nil {
 		return nil, fmt.Errorf("failed to get public key count of account: %w", err)
@@ -272,11 +226,7 @@
 	return publicKeys, nil
 }
 
-<<<<<<< HEAD
-func (a *AccountsState) SetPublicKey(
-=======
 func (a *StatefulAccounts) SetPublicKey(
->>>>>>> e38ebbf8
 	address flow.Address,
 	keyIndex uint64,
 	publicKey flow.AccountPublicKey,
@@ -298,11 +248,7 @@
 	return encodedPublicKey, err
 }
 
-<<<<<<< HEAD
-func (a *AccountsState) SetAllPublicKeys(address flow.Address, publicKeys []flow.AccountPublicKey) error {
-=======
 func (a *StatefulAccounts) SetAllPublicKeys(address flow.Address, publicKeys []flow.AccountPublicKey) error {
->>>>>>> e38ebbf8
 	for i, publicKey := range publicKeys {
 		_, err := a.SetPublicKey(address, uint64(i), publicKey)
 		if err != nil {
@@ -315,11 +261,7 @@
 	return a.setPublicKeyCount(address, count)
 }
 
-<<<<<<< HEAD
-func (a *AccountsState) AppendPublicKey(address flow.Address, publicKey flow.AccountPublicKey) error {
-=======
 func (a *StatefulAccounts) AppendPublicKey(address flow.Address, publicKey flow.AccountPublicKey) error {
->>>>>>> e38ebbf8
 
 	if !IsValidAccountKeyHashAlgo(publicKey.HashAlgo) {
 		return errors.NewValueErrorf(publicKey.HashAlgo.String(), "hashing algorithm type not found")
@@ -364,11 +306,7 @@
 	return fmt.Sprintf("%s.%s", KeyCode, contractName)
 }
 
-<<<<<<< HEAD
-func (a *AccountsState) getContract(contractName string, address flow.Address) ([]byte, error) {
-=======
 func (a *StatefulAccounts) getContract(contractName string, address flow.Address) ([]byte, error) {
->>>>>>> e38ebbf8
 
 	contract, err := a.getValue(address,
 		true,
@@ -380,11 +318,7 @@
 	return contract, nil
 }
 
-<<<<<<< HEAD
-func (a *AccountsState) setContract(contractName string, address flow.Address, contract []byte) error {
-=======
 func (a *StatefulAccounts) setContract(contractName string, address flow.Address, contract []byte) error {
->>>>>>> e38ebbf8
 	ok, err := a.Exists(address)
 	if err != nil {
 		return err
@@ -413,11 +347,7 @@
 	return nil
 }
 
-<<<<<<< HEAD
-func (a *AccountsState) setContractNames(contractNames contractNames, address flow.Address) error {
-=======
 func (a *StatefulAccounts) setContractNames(contractNames contractNames, address flow.Address) error {
->>>>>>> e38ebbf8
 	ok, err := a.Exists(address)
 	if err != nil {
 		return err
@@ -450,11 +380,7 @@
 }
 
 // GetStorageUsed returns the amount of storage used in bytes by this account
-<<<<<<< HEAD
-func (a *AccountsState) GetStorageUsed(address flow.Address) (uint64, error) {
-=======
 func (a *StatefulAccounts) GetStorageUsed(address flow.Address) (uint64, error) {
->>>>>>> e38ebbf8
 	storageUsedRegister, err := a.getValue(address, false, KeyStorageUsed)
 	if err != nil {
 		return 0, err
@@ -471,28 +397,16 @@
 	return storageUsed, nil
 }
 
-<<<<<<< HEAD
-func (a *AccountsState) setStorageUsed(address flow.Address, used uint64) error {
-=======
 func (a *StatefulAccounts) setStorageUsed(address flow.Address, used uint64) error {
->>>>>>> e38ebbf8
 	usedBinary := uint64ToBinary(used)
 	return a.setValue(address, false, KeyStorageUsed, usedBinary)
 }
 
-<<<<<<< HEAD
-func (a *AccountsState) GetValue(address flow.Address, key string) (flow.RegisterValue, error) {
-	return a.getValue(address, false, key)
-}
-
-func (a *AccountsState) getValue(address flow.Address, isController bool, key string) (flow.RegisterValue, error) {
-=======
 func (a *StatefulAccounts) GetValue(address flow.Address, key string) (flow.RegisterValue, error) {
 	return a.getValue(address, false, key)
 }
 
 func (a *StatefulAccounts) getValue(address flow.Address, isController bool, key string) (flow.RegisterValue, error) {
->>>>>>> e38ebbf8
 	if isController {
 		return a.stateHolder.State().Get(string(address.Bytes()), string(address.Bytes()), key)
 	}
@@ -500,19 +414,11 @@
 }
 
 // SetValue sets a value in address' storage
-<<<<<<< HEAD
-func (a *AccountsState) SetValue(address flow.Address, key string, value flow.RegisterValue) error {
-	return a.setValue(address, false, key, value)
-}
-
-func (a *AccountsState) setValue(address flow.Address, isController bool, key string, value flow.RegisterValue) error {
-=======
 func (a *StatefulAccounts) SetValue(address flow.Address, key string, value flow.RegisterValue) error {
 	return a.setValue(address, false, key, value)
 }
 
 func (a *StatefulAccounts) setValue(address flow.Address, isController bool, key string, value flow.RegisterValue) error {
->>>>>>> e38ebbf8
 	err := a.updateRegisterSizeChange(address, isController, key, value)
 	if err != nil {
 		return fmt.Errorf("failed to update storage used by key %s on account %s: %w", key, address, err)
@@ -524,11 +430,7 @@
 	return a.stateHolder.State().Set(string(address.Bytes()), "", key, value)
 }
 
-<<<<<<< HEAD
-func (a *AccountsState) updateRegisterSizeChange(address flow.Address, isController bool, key string, value flow.RegisterValue) error {
-=======
 func (a *StatefulAccounts) updateRegisterSizeChange(address flow.Address, isController bool, key string, value flow.RegisterValue) error {
->>>>>>> e38ebbf8
 	if key == KeyStorageUsed {
 		// size of this register is always uint64StorageSize
 		// don't double check this to save time and prevent recursion
@@ -587,11 +489,7 @@
 
 // TODO replace with touch
 // TODO handle errors
-<<<<<<< HEAD
-func (a *AccountsState) touch(address flow.Address, isController bool, key string) {
-=======
 func (a *StatefulAccounts) touch(address flow.Address, isController bool, key string) {
->>>>>>> e38ebbf8
 	if isController {
 		_, _ = a.stateHolder.State().Get(string(address.Bytes()), string(address.Bytes()), key)
 		return
@@ -599,11 +497,7 @@
 	_, _ = a.stateHolder.State().Get(string(address.Bytes()), "", key)
 }
 
-<<<<<<< HEAD
-func (a *AccountsState) TouchContract(contractName string, address flow.Address) {
-=======
 func (a *StatefulAccounts) TouchContract(contractName string, address flow.Address) {
->>>>>>> e38ebbf8
 	contractNames, err := a.getContractNames(address)
 	if err != nil {
 		panic(err)
@@ -616,19 +510,11 @@
 }
 
 // GetContractNames gets a sorted list of names of contracts deployed on an address
-<<<<<<< HEAD
-func (a *AccountsState) GetContractNames(address flow.Address) ([]string, error) {
-	return a.getContractNames(address)
-}
-
-func (a *AccountsState) getContractNames(address flow.Address) (contractNames, error) {
-=======
 func (a *StatefulAccounts) GetContractNames(address flow.Address) ([]string, error) {
 	return a.getContractNames(address)
 }
 
 func (a *StatefulAccounts) getContractNames(address flow.Address) (contractNames, error) {
->>>>>>> e38ebbf8
 	// TODO return fatal error if can't fetch
 	encContractNames, err := a.getValue(address, true, KeyContractNames)
 	if err != nil {
@@ -646,11 +532,7 @@
 	return identifiers, nil
 }
 
-<<<<<<< HEAD
-func (a *AccountsState) GetContract(contractName string, address flow.Address) ([]byte, error) {
-=======
 func (a *StatefulAccounts) GetContract(contractName string, address flow.Address) ([]byte, error) {
->>>>>>> e38ebbf8
 	contractNames, err := a.getContractNames(address)
 	if err != nil {
 		return nil, err
@@ -661,11 +543,7 @@
 	return a.getContract(contractName, address)
 }
 
-<<<<<<< HEAD
-func (a *AccountsState) SetContract(contractName string, address flow.Address, contract []byte) error {
-=======
 func (a *StatefulAccounts) SetContract(contractName string, address flow.Address, contract []byte) error {
->>>>>>> e38ebbf8
 	contractNames, err := a.getContractNames(address)
 	if err != nil {
 		return err
@@ -678,11 +556,7 @@
 	return a.setContractNames(contractNames, address)
 }
 
-<<<<<<< HEAD
-func (a *AccountsState) DeleteContract(contractName string, address flow.Address) error {
-=======
 func (a *StatefulAccounts) DeleteContract(contractName string, address flow.Address) error {
->>>>>>> e38ebbf8
 	contractNames, err := a.getContractNames(address)
 	if err != nil {
 		return err
@@ -724,11 +598,7 @@
 	return binary.BigEndian.Uint64(input[:8]), input[8:], nil
 }
 
-<<<<<<< HEAD
-func (a *AccountsState) GetAccountFrozen(address flow.Address) (bool, error) {
-=======
 func (a *StatefulAccounts) GetAccountFrozen(address flow.Address) (bool, error) {
->>>>>>> e38ebbf8
 	frozen, err := a.getValue(address, false, KeyAccountFrozen)
 	if err != nil {
 		return false, err
@@ -741,11 +611,7 @@
 	return frozen[0] != AccountNotFrozenValue, nil
 }
 
-<<<<<<< HEAD
-func (a *AccountsState) SetAccountFrozen(address flow.Address, frozen bool) error {
-=======
 func (a *StatefulAccounts) SetAccountFrozen(address flow.Address, frozen bool) error {
->>>>>>> e38ebbf8
 
 	val := make([]byte, 1) //zero value for byte is 0
 	if frozen {
@@ -756,11 +622,7 @@
 }
 
 // handy function to error out if account is frozen
-<<<<<<< HEAD
-func (a *AccountsState) CheckAccountNotFrozen(address flow.Address) error {
-=======
 func (a *StatefulAccounts) CheckAccountNotFrozen(address flow.Address) error {
->>>>>>> e38ebbf8
 	frozen, err := a.GetAccountFrozen(address)
 	if err != nil {
 		return fmt.Errorf("cannot check account freeze status: %w", err)
