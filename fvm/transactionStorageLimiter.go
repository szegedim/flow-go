--- conflicted
+++ resolved
@@ -50,11 +50,7 @@
 		return nil
 	}
 
-<<<<<<< HEAD
-	getCapacity, err := d.GetStorageCapacityFuncFactory(vm, *ctx, tp, st, programs)
-=======
-	getCapacity, err := d.GetStorageCapacityFuncFactory(vm, ctx, tp, sth, programs)
->>>>>>> 1e46e665
+	getCapacity, err := d.GetStorageCapacityFuncFactory(vm, *ctx, tp, sth, programs)
 	if err != nil {
 		return err
 	}
