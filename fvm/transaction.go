--- conflicted
+++ resolved
@@ -54,7 +54,6 @@
 	return nil
 }
 
-<<<<<<< HEAD
 func (proc *TransactionProcedure) ConvertEvents(txIndex uint32, chain flow.Chain) ([]flow.Event, []flow.Event, error) {
 	flowEvents := make([]flow.Event, len(proc.Events))
 	serviceEvents := make([]flow.Event, 0)
@@ -82,8 +81,6 @@
 	return flowEvents, serviceEvents, nil
 }
 
-=======
->>>>>>> 95030b75
 type TransactionInvocator struct {
 	logger zerolog.Logger
 }
