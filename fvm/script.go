--- conflicted
+++ resolved
@@ -33,11 +33,7 @@
 }
 
 type ScriptProcessor interface {
-<<<<<<< HEAD
-	Process(*VirtualMachine, Context, *ScriptProcedure, *state.StateHolder, *Programs) error
-=======
 	Process(*VirtualMachine, Context, *ScriptProcedure, *state.StateHolder, *programs.Programs) error
->>>>>>> 2b2c8e14
 }
 
 func (proc *ScriptProcedure) WithArguments(args ...[]byte) *ScriptProcedure {
@@ -48,11 +44,7 @@
 	}
 }
 
-<<<<<<< HEAD
-func (proc *ScriptProcedure) Run(vm *VirtualMachine, ctx Context, sth *state.StateHolder, programs *Programs) error {
-=======
 func (proc *ScriptProcedure) Run(vm *VirtualMachine, ctx Context, sth *state.StateHolder, programs *programs.Programs) error {
->>>>>>> 2b2c8e14
 	for _, p := range ctx.ScriptProcessors {
 		err := p.Process(vm, ctx, proc, sth, programs)
 		vmErr, fatalErr := handleError(err)
@@ -80,11 +72,7 @@
 	ctx Context,
 	proc *ScriptProcedure,
 	sth *state.StateHolder,
-<<<<<<< HEAD
-	programs *Programs,
-=======
 	programs *programs.Programs,
->>>>>>> 2b2c8e14
 ) error {
 	env, err := newEnvironment(ctx, vm, sth, programs)
 	if err != nil {
