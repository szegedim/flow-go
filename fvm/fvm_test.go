package fvm_test

import (
	"crypto/rand"
	"encoding/base64"
	"encoding/binary"
	"encoding/hex"
	"fmt"
	"strconv"
	"testing"

	"github.com/onflow/cadence"
	jsoncdc "github.com/onflow/cadence/encoding/json"
	"github.com/onflow/cadence/runtime"
	"github.com/onflow/cadence/runtime/interpreter"
	"github.com/rs/zerolog"
	"github.com/stretchr/testify/assert"
	"github.com/stretchr/testify/mock"
	"github.com/stretchr/testify/require"

	"github.com/onflow/flow-go/crypto"
	"github.com/onflow/flow-go/crypto/hash"
	"github.com/onflow/flow-go/engine/execution/testutil"
	exeUtils "github.com/onflow/flow-go/engine/execution/utils"
	"github.com/onflow/flow-go/fvm"
	"github.com/onflow/flow-go/fvm/blueprints"
	crypto2 "github.com/onflow/flow-go/fvm/crypto"
	errors "github.com/onflow/flow-go/fvm/errors"
	fvmmock "github.com/onflow/flow-go/fvm/mock"
	"github.com/onflow/flow-go/fvm/programs"
	"github.com/onflow/flow-go/fvm/state"
	"github.com/onflow/flow-go/fvm/utils"
	"github.com/onflow/flow-go/model/flow"
	"github.com/onflow/flow-go/utils/unittest"
)

type vmTest struct {
	bootstrapOptions []fvm.BootstrapProcedureOption
	contextOptions   []fvm.Option
}

func newVMTest() vmTest {
	return vmTest{}
}

func (vmt vmTest) withBootstrapProcedureOptions(opts ...fvm.BootstrapProcedureOption) vmTest {
	vmt.bootstrapOptions = append(vmt.bootstrapOptions, opts...)
	return vmt
}

func (vmt vmTest) withContextOptions(opts ...fvm.Option) vmTest {
	vmt.contextOptions = append(vmt.contextOptions, opts...)
	return vmt
}

func (vmt vmTest) run(
	f func(t *testing.T, vm *fvm.VirtualMachine, chain flow.Chain, ctx fvm.Context, view state.View, programs *programs.Programs),
) func(t *testing.T) {
	return func(t *testing.T) {
		rt := fvm.NewInterpreterRuntime()

		chain := flow.Testnet.Chain()

		vm := fvm.NewVirtualMachine(rt)

		baseOpts := []fvm.Option{
			fvm.WithChain(chain),
		}

		opts := append(baseOpts, vmt.contextOptions...)

		ctx := fvm.NewContext(zerolog.Nop(), opts...)

		view := utils.NewSimpleView()

		baseBootstrapOpts := []fvm.BootstrapProcedureOption{
			fvm.WithInitialTokenSupply(unittest.GenesisTokenSupply),
		}

		programs := programs.NewEmptyPrograms()

		bootstrapOpts := append(baseBootstrapOpts, vmt.bootstrapOptions...)

		err := vm.Run(ctx, fvm.Bootstrap(unittest.ServiceAccountPublicKey, bootstrapOpts...), view, programs)
		require.NoError(t, err)

		f(t, vm, chain, ctx, view, programs)
	}
}

func transferTokensTx(chain flow.Chain) *flow.TransactionBody {
	return flow.NewTransactionBody().
		SetScript([]byte(fmt.Sprintf(`
							// This transaction is a template for a transaction that
							// could be used by anyone to send tokens to another account
							// that has been set up to receive tokens.
							//
							// The withdraw amount and the account from getAccount
							// would be the parameters to the transaction
							
							import FungibleToken from 0x%s
							import FlowToken from 0x%s
							
							transaction(amount: UFix64, to: Address) {
							
								// The Vault resource that holds the tokens that are being transferred
								let sentVault: @FungibleToken.Vault
							
								prepare(signer: AuthAccount) {
							
									// Get a reference to the signer's stored vault
									let vaultRef = signer.borrow<&FlowToken.Vault>(from: /storage/flowTokenVault)
										?? panic("Could not borrow reference to the owner's Vault!")
							
									// Withdraw tokens from the signer's stored vault
									self.sentVault <- vaultRef.withdraw(amount: amount)
								}
							
								execute {
							
									// Get the recipient's public account object
									let recipient = getAccount(to)
							
									// Get a reference to the recipient's Receiver
									let receiverRef = recipient.getCapability(/public/flowTokenReceiver)
										.borrow<&{FungibleToken.Receiver}>()
										?? panic("Could not borrow receiver reference to the recipient's Vault")
							
									// Deposit the withdrawn tokens in the recipient's receiver
									receiverRef.deposit(from: <-self.sentVault)
								}
							}`, fvm.FungibleTokenAddress(chain), fvm.FlowTokenAddress(chain))),
		)
}

func filterAccountCreatedEvents(events []flow.Event) []flow.Event {
	var accountCreatedEvents []flow.Event
	for _, event := range events {
		if event.Type != flow.EventAccountCreated {
			continue
		}
		accountCreatedEvents = append(accountCreatedEvents, event)
		break
	}
	return accountCreatedEvents
}

func TestPrograms(t *testing.T) {

	t.Run(
		"transaction execution programs are committed",
		newVMTest().run(
			func(t *testing.T, vm *fvm.VirtualMachine, chain flow.Chain, ctx fvm.Context, view state.View, programs *programs.Programs) {

				txCtx := fvm.NewContextFromParent(ctx)

				for i := 0; i < 10; i++ {

					script := []byte(fmt.Sprintf(`
							import FungibleToken from %s

							transaction {}
						`,
						fvm.FungibleTokenAddress(chain).HexWithPrefix(),
					))

					serviceAddress := chain.ServiceAddress()

					txBody := flow.NewTransactionBody().
						SetScript(script).
						SetProposalKey(serviceAddress, 0, uint64(i)).
						SetPayer(serviceAddress)

					err := testutil.SignEnvelope(
						txBody,
						serviceAddress,
						unittest.ServiceAccountPrivateKey,
					)
					require.NoError(t, err)

					tx := fvm.Transaction(txBody, uint32(i))

					err = vm.Run(txCtx, tx, view, programs)
					require.NoError(t, err)

					require.NoError(t, tx.Err)
				}
			},
		),
	)

	t.Run("script execution programs are not committed",
		newVMTest().run(
			func(t *testing.T, vm *fvm.VirtualMachine, chain flow.Chain, ctx fvm.Context, view state.View, programs *programs.Programs) {

				scriptCtx := fvm.NewContextFromParent(ctx)

				script := fvm.Script([]byte(fmt.Sprintf(`

						import FungibleToken from %s

						pub fun main() {}
					`,
					fvm.FungibleTokenAddress(chain).HexWithPrefix(),
				)))

				err := vm.Run(scriptCtx, script, view, programs)
				require.NoError(t, err)
				require.NoError(t, script.Err)
			},
		),
	)
}

func TestBlockContext_ExecuteTransaction(t *testing.T) {

	t.Parallel()

	rt := fvm.NewInterpreterRuntime()

	chain := flow.Testnet.Chain()

	vm := fvm.NewVirtualMachine(rt)

	ctx := fvm.NewContext(
		zerolog.Nop(),
		fvm.WithChain(chain),
		fvm.WithCadenceLogging(true),
	)

	t.Run("Success", func(t *testing.T) {
		txBody := flow.NewTransactionBody().
			SetScript([]byte(`
	            transaction {
	              prepare(signer: AuthAccount) {}
	            }
	        `)).
			AddAuthorizer(unittest.AddressFixture())

		err := testutil.SignTransactionAsServiceAccount(txBody, 0, chain)
		require.NoError(t, err)

		view := testutil.RootBootstrappedLedger(vm, ctx)
		tx := fvm.Transaction(txBody, 0)

		err = vm.Run(ctx, tx, view, programs.NewEmptyPrograms())
		require.NoError(t, err)

		assert.Nil(t, tx.Err)
	})

	t.Run("Failure", func(t *testing.T) {
		txBody := flow.NewTransactionBody().
			SetScript([]byte(`
                transaction {
                  var x: Int

                  prepare(signer: AuthAccount) {
                    self.x = 0
                  }

                  execute {
                    self.x = 1
                  }

                  post {
                    self.x == 2
                  }
                }
            `))

		err := testutil.SignTransactionAsServiceAccount(txBody, 0, chain)
		require.NoError(t, err)

		ledger := testutil.RootBootstrappedLedger(vm, ctx)

		tx := fvm.Transaction(txBody, 0)

		err = vm.Run(ctx, tx, ledger, programs.NewEmptyPrograms())
		require.NoError(t, err)

		assert.Error(t, tx.Err)
	})

	t.Run("Logs", func(t *testing.T) {
		txBody := flow.NewTransactionBody().
			SetScript([]byte(`
                transaction {
                  execute {
                    log("foo")
                    log("bar")
                  }
                }
            `))

		err := testutil.SignTransactionAsServiceAccount(txBody, 0, chain)
		require.NoError(t, err)

		ledger := testutil.RootBootstrappedLedger(vm, ctx)

		tx := fvm.Transaction(txBody, 0)

		err = vm.Run(ctx, tx, ledger, programs.NewEmptyPrograms())
		require.NoError(t, err)

		require.Len(t, tx.Logs, 2)
		assert.Equal(t, "\"foo\"", tx.Logs[0])
		assert.Equal(t, "\"bar\"", tx.Logs[1])
	})

	t.Run("Events", func(t *testing.T) {
		txBody := flow.NewTransactionBody().
			SetScript([]byte(`
                transaction {
                  prepare(signer: AuthAccount) {
                    AuthAccount(payer: signer)
                  }
                }
            `)).
			AddAuthorizer(chain.ServiceAddress())

		err := testutil.SignTransactionAsServiceAccount(txBody, 0, chain)
		require.NoError(t, err)

		ledger := testutil.RootBootstrappedLedger(vm, ctx)

		tx := fvm.Transaction(txBody, 0)

		err = vm.Run(ctx, tx, ledger, programs.NewEmptyPrograms())
		require.NoError(t, err)

		assert.NoError(t, tx.Err)

		accountCreatedEvents := filterAccountCreatedEvents(tx.Events)

		require.Len(t, accountCreatedEvents, 1)
	})
}

func TestBlockContext_DeployContract(t *testing.T) {

	t.Parallel()

	rt := fvm.NewInterpreterRuntime()

	chain := flow.Mainnet.Chain()

	vm := fvm.NewVirtualMachine(rt)

	ctx := fvm.NewContext(
		zerolog.Nop(),
		fvm.WithChain(chain),
		fvm.WithCadenceLogging(true),
	)

	t.Run("account update with set code succeeds as service account", func(t *testing.T) {
		ledger := testutil.RootBootstrappedLedger(vm, ctx)

		// Create an account private key.
		privateKeys, err := testutil.GenerateAccountPrivateKeys(1)
		require.NoError(t, err)

		// Bootstrap a ledger, creating accounts with the provided private keys and the root account.
		accounts, err := testutil.CreateAccounts(vm, ledger, programs.NewEmptyPrograms(), privateKeys, chain)
		require.NoError(t, err)

		txBody := testutil.DeployCounterContractTransaction(accounts[0], chain)

		txBody.SetProposalKey(chain.ServiceAddress(), 0, 0)
		txBody.SetPayer(chain.ServiceAddress())

		err = testutil.SignPayload(txBody, accounts[0], privateKeys[0])
		require.NoError(t, err)

		err = testutil.SignEnvelope(txBody, chain.ServiceAddress(), unittest.ServiceAccountPrivateKey)
		require.NoError(t, err)

		tx := fvm.Transaction(txBody, 0)

		err = vm.Run(ctx, tx, ledger, programs.NewEmptyPrograms())
		require.NoError(t, err)

		assert.NoError(t, tx.Err)
	})

	t.Run("account with deployed contract has `contracts.names` filled", func(t *testing.T) {
		ledger := testutil.RootBootstrappedLedger(vm, ctx)

		// Create an account private key.
		privateKeys, err := testutil.GenerateAccountPrivateKeys(1)
		require.NoError(t, err)

		// Bootstrap a ledger, creating accounts with the provided private keys and the root account.
		accounts, err := testutil.CreateAccounts(vm, ledger, programs.NewEmptyPrograms(), privateKeys, chain)
		require.NoError(t, err)

		txBody := testutil.DeployCounterContractTransaction(accounts[0], chain)

		txBody.SetProposalKey(chain.ServiceAddress(), 0, 0)
		txBody.SetPayer(chain.ServiceAddress())

		err = testutil.SignPayload(txBody, accounts[0], privateKeys[0])
		require.NoError(t, err)

		err = testutil.SignEnvelope(txBody, chain.ServiceAddress(), unittest.ServiceAccountPrivateKey)
		require.NoError(t, err)

		tx := fvm.Transaction(txBody, 0)

		err = vm.Run(ctx, tx, ledger, programs.NewEmptyPrograms())
		require.NoError(t, err)

		assert.NoError(t, tx.Err)

		// transaction will panic if `contracts.names` is incorrect
		txBody = flow.NewTransactionBody().
			SetScript([]byte(`
				transaction {
					prepare(signer: AuthAccount) {
						var s : String = ""
						for name in signer.contracts.names {
							s = s.concat(name).concat(",")
						}
						if s != "Container," {
							panic(s)
						}
					}
				}
			`)).
			AddAuthorizer(accounts[0])

		txBody.SetProposalKey(chain.ServiceAddress(), 0, 1)
		txBody.SetPayer(chain.ServiceAddress())

		err = testutil.SignPayload(txBody, accounts[0], privateKeys[0])
		require.NoError(t, err)

		err = testutil.SignEnvelope(txBody, chain.ServiceAddress(), unittest.ServiceAccountPrivateKey)
		require.NoError(t, err)

		tx = fvm.Transaction(txBody, 0)

		err = vm.Run(ctx, tx, ledger, programs.NewEmptyPrograms())
		require.NoError(t, err)

		assert.NoError(t, tx.Err)
	})

	t.Run("account update with checker heavy contract", func(t *testing.T) {
		ledger := testutil.RootBootstrappedLedger(vm, ctx)

		// Create an account private key.
		privateKeys, err := testutil.GenerateAccountPrivateKeys(1)
		require.NoError(t, err)

		// Bootstrap a ledger, creating accounts with the provided private keys and the root account.
		accounts, err := testutil.CreateAccounts(vm, ledger, programs.NewEmptyPrograms(), privateKeys, chain)
		require.NoError(t, err)

		txBody := testutil.DeployCheckerHeavyTransaction(accounts[0], chain)

		txBody.SetProposalKey(chain.ServiceAddress(), 0, 0)
		txBody.SetPayer(chain.ServiceAddress())

		err = testutil.SignPayload(txBody, accounts[0], privateKeys[0])
		require.NoError(t, err)

		err = testutil.SignEnvelope(txBody, chain.ServiceAddress(), unittest.ServiceAccountPrivateKey)
		require.NoError(t, err)

		tx := fvm.Transaction(txBody, 0)

		err = vm.Run(ctx, tx, ledger, programs.NewEmptyPrograms())
		require.NoError(t, err)

		assert.NoError(t, tx.Err)
	})

	t.Run("account update with set code fails if not signed by service account", func(t *testing.T) {
		ledger := testutil.RootBootstrappedLedger(vm, ctx)

		// Create an account private key.
		privateKeys, err := testutil.GenerateAccountPrivateKeys(1)
		require.NoError(t, err)

		// Bootstrap a ledger, creating accounts with the provided private keys and the root account.
		accounts, err := testutil.CreateAccounts(vm, ledger, programs.NewEmptyPrograms(), privateKeys, chain)
		require.NoError(t, err)

		txBody := testutil.DeployUnauthorizedCounterContractTransaction(accounts[0])

		err = testutil.SignTransaction(txBody, accounts[0], privateKeys[0], 0)
		require.NoError(t, err)

		tx := fvm.Transaction(txBody, 0)

		err = vm.Run(ctx, tx, ledger, programs.NewEmptyPrograms())
		require.NoError(t, err)

		assert.Error(t, tx.Err)

		assert.Contains(t, tx.Err.Error(), "setting contracts requires authorization from specific accounts")
		assert.Equal(t, (&errors.CadenceRuntimeError{}).Code(), tx.Err.Code())
	})

	t.Run("account update with set code fails if not signed by service account", func(t *testing.T) {
		ledger := testutil.RootBootstrappedLedger(vm, ctx)

		// Create an account private key.
		privateKeys, err := testutil.GenerateAccountPrivateKeys(1)
		require.NoError(t, err)

		// Bootstrap a ledger, creating accounts with the provided private keys and the root account.
		accounts, err := testutil.CreateAccounts(vm, ledger, programs.NewEmptyPrograms(), privateKeys, chain)
		require.NoError(t, err)

		txBody := testutil.DeployUnauthorizedCounterContractTransaction(accounts[0])

		err = testutil.SignTransaction(txBody, accounts[0], privateKeys[0], 0)
		require.NoError(t, err)

		tx := fvm.Transaction(txBody, 0)

		err = vm.Run(ctx, tx, ledger, programs.NewEmptyPrograms())
		require.NoError(t, err)

		assert.Error(t, tx.Err)

		assert.Contains(t, tx.Err.Error(), "setting contracts requires authorization from specific accounts")
		assert.Equal(t, (&errors.CadenceRuntimeError{}).Code(), tx.Err.Code())
	})

	t.Run("account update with set code succeeds when account is added as authorized account", func(t *testing.T) {
		ledger := testutil.RootBootstrappedLedger(vm, ctx)

		// Create an account private key.
		privateKeys, err := testutil.GenerateAccountPrivateKeys(1)
		require.NoError(t, err)

		// Bootstrap a ledger, creating accounts with the provided private keys and the root account.
		accounts, err := testutil.CreateAccounts(vm, ledger, programs.NewEmptyPrograms(), privateKeys, chain)
		require.NoError(t, err)

		// setup a new authorizer account
		authTxBody, err := blueprints.SetContractDeploymentAuthorizersTransaction(chain.ServiceAddress(), []flow.Address{chain.ServiceAddress(), accounts[0]})
		require.NoError(t, err)

		authTxBody.SetProposalKey(chain.ServiceAddress(), 0, 0)
		authTxBody.SetPayer(chain.ServiceAddress())
		err = testutil.SignEnvelope(authTxBody, chain.ServiceAddress(), unittest.ServiceAccountPrivateKey)
		require.NoError(t, err)
		authTx := fvm.Transaction(authTxBody, 0)

		err = vm.Run(ctx, authTx, ledger, programs.NewEmptyPrograms())
		require.NoError(t, err)
		assert.NoError(t, authTx.Err)

		// test deploying a new contract (not authorized by service account)
		txBody := testutil.DeployUnauthorizedCounterContractTransaction(accounts[0])
		txBody.SetProposalKey(accounts[0], 0, 0)
		txBody.SetPayer(accounts[0])

		err = testutil.SignEnvelope(txBody, accounts[0], privateKeys[0])
		require.NoError(t, err)

		tx := fvm.Transaction(txBody, 0)
		err = vm.Run(ctx, tx, ledger, programs.NewEmptyPrograms())
		require.NoError(t, err)
		assert.NoError(t, tx.Err)
	})

}

func TestBlockContext_ExecuteTransaction_WithArguments(t *testing.T) {

	t.Parallel()

	rt := fvm.NewInterpreterRuntime()

	chain := flow.Mainnet.Chain()

	vm := fvm.NewVirtualMachine(rt)

	ctx := fvm.NewContext(
		zerolog.Nop(),
		fvm.WithChain(chain),
		fvm.WithCadenceLogging(true),
	)

	arg1, _ := jsoncdc.Encode(cadence.NewInt(42))
	fooString, _ := cadence.NewString("foo")
	arg2, _ := jsoncdc.Encode(fooString)

	var tests = []struct {
		label       string
		script      string
		args        [][]byte
		authorizers []flow.Address
		check       func(t *testing.T, tx *fvm.TransactionProcedure)
	}{
		{
			label:  "No parameters",
			script: `transaction { execute { log("Hello, World!") } }`,
			args:   [][]byte{arg1},
			check: func(t *testing.T, tx *fvm.TransactionProcedure) {
				assert.Error(t, tx.Err)
			},
		},
		{
			label:  "Single parameter",
			script: `transaction(x: Int) { execute { log(x) } }`,
			args:   [][]byte{arg1},
			check: func(t *testing.T, tx *fvm.TransactionProcedure) {
				require.NoError(t, tx.Err)
				require.Len(t, tx.Logs, 1)
				assert.Equal(t, "42", tx.Logs[0])
			},
		},
		{
			label:  "Multiple parameters",
			script: `transaction(x: Int, y: String) { execute { log(x); log(y) } }`,
			args:   [][]byte{arg1, arg2},
			check: func(t *testing.T, tx *fvm.TransactionProcedure) {
				require.NoError(t, tx.Err)
				require.Len(t, tx.Logs, 2)
				assert.Equal(t, "42", tx.Logs[0])
				assert.Equal(t, `"foo"`, tx.Logs[1])
			},
		},
		{
			label: "Parameters and authorizer",
			script: `
                transaction(x: Int, y: String) {
                    prepare(acct: AuthAccount) { log(acct.address) }
                    execute { log(x); log(y) }
                }`,
			args:        [][]byte{arg1, arg2},
			authorizers: []flow.Address{chain.ServiceAddress()},
			check: func(t *testing.T, tx *fvm.TransactionProcedure) {
				require.NoError(t, tx.Err)
				assert.ElementsMatch(t, []string{"0x" + chain.ServiceAddress().Hex(), "42", `"foo"`}, tx.Logs)
			},
		},
	}

	for _, tt := range tests {
		t.Run(tt.label, func(t *testing.T) {
			txBody := flow.NewTransactionBody().
				SetScript([]byte(tt.script)).
				SetArguments(tt.args)

			for _, authorizer := range tt.authorizers {
				txBody.AddAuthorizer(authorizer)
			}

			ledger := testutil.RootBootstrappedLedger(vm, ctx)

			err := testutil.SignTransactionAsServiceAccount(txBody, 0, chain)
			require.NoError(t, err)

			tx := fvm.Transaction(txBody, 0)

			err = vm.Run(ctx, tx, ledger, programs.NewEmptyPrograms())
			require.NoError(t, err)

			tt.check(t, tx)
		})
	}
}

func gasLimitScript(depth int) string {
	return fmt.Sprintf(`
        pub fun foo(_ i: Int) {
            if i <= 0 {
                return
            }
            log("foo")
            foo(i-1)
        }

        transaction { execute { foo(%d) } }
    `, depth)
}

func TestBlockContext_ExecuteTransaction_GasLimit(t *testing.T) {

	t.Parallel()

	rt := fvm.NewInterpreterRuntime()

	chain := flow.Mainnet.Chain()

	vm := fvm.NewVirtualMachine(rt)

	ctx := fvm.NewContext(
		zerolog.Nop(),
		fvm.WithChain(chain),
		fvm.WithCadenceLogging(true),
	)

	var tests = []struct {
		label    string
		script   string
		gasLimit uint64
		check    func(t *testing.T, tx *fvm.TransactionProcedure)
	}{
		{
			label:    "Zero",
			script:   gasLimitScript(100),
			gasLimit: 0,
			check: func(t *testing.T, tx *fvm.TransactionProcedure) {
				// gas limit of zero is ignored by runtime
				require.NoError(t, tx.Err)
			},
		},
		{
			label:    "Insufficient",
			script:   gasLimitScript(100),
			gasLimit: 5,
			check: func(t *testing.T, tx *fvm.TransactionProcedure) {
				assert.Error(t, tx.Err)
			},
		},
		{
			label:    "Sufficient",
			script:   gasLimitScript(100),
			gasLimit: 1000,
			check: func(t *testing.T, tx *fvm.TransactionProcedure) {
				require.NoError(t, tx.Err)
				require.Len(t, tx.Logs, 100)
			},
		},
	}

	for _, tt := range tests {
		t.Run(tt.label, func(t *testing.T) {
			txBody := flow.NewTransactionBody().
				SetScript([]byte(tt.script)).
				SetGasLimit(tt.gasLimit)

			ledger := testutil.RootBootstrappedLedger(vm, ctx)

			err := testutil.SignTransactionAsServiceAccount(txBody, 0, chain)
			require.NoError(t, err)

			tx := fvm.Transaction(txBody, 0)

			err = vm.Run(ctx, tx, ledger, programs.NewEmptyPrograms())
			require.NoError(t, err)

			tt.check(t, tx)
		})
	}
}

func TestBlockContext_ExecuteTransaction_StorageLimit(t *testing.T) {

	t.Parallel()

	b := make([]byte, 1000000) // 1MB
	_, err := rand.Read(b)
	require.NoError(t, err)
	longString := base64.StdEncoding.EncodeToString(b) // 1.3 times 1MB

	script := fmt.Sprintf(`
			access(all) contract Container {
				access(all) resource Counter {
					pub var longString: String
					init() {
						self.longString = "%s"
					}
				}
			}`, longString)

	bootstrapOptions := []fvm.BootstrapProcedureOption{
		fvm.WithAccountCreationFee(fvm.DefaultAccountCreationFee),
		fvm.WithMinimumStorageReservation(fvm.DefaultMinimumStorageReservation),
		fvm.WithStorageMBPerFLOW(fvm.DefaultStorageMBPerFLOW),
	}

	t.Run("Storing too much data fails", newVMTest().withBootstrapProcedureOptions(bootstrapOptions...).
		run(
			func(t *testing.T, vm *fvm.VirtualMachine, chain flow.Chain, ctx fvm.Context, view state.View, programs *programs.Programs) {
				ctx.LimitAccountStorage = true // this test requires storage limits to be enforced

				// Create an account private key.
				privateKeys, err := testutil.GenerateAccountPrivateKeys(1)
				require.NoError(t, err)

				// Bootstrap a ledger, creating accounts with the provided private keys and the root account.
				accounts, err := testutil.CreateAccounts(vm, view, programs, privateKeys, chain)
				require.NoError(t, err)

				txBody := testutil.CreateContractDeploymentTransaction(
					"Container",
					script,
					accounts[0],
					chain)

				txBody.SetProposalKey(chain.ServiceAddress(), 0, 0)
				txBody.SetPayer(chain.ServiceAddress())

				err = testutil.SignPayload(txBody, accounts[0], privateKeys[0])
				require.NoError(t, err)

				err = testutil.SignEnvelope(txBody, chain.ServiceAddress(), unittest.ServiceAccountPrivateKey)
				require.NoError(t, err)

				tx := fvm.Transaction(txBody, 0)

				err = vm.Run(ctx, tx, view, programs)
				require.NoError(t, err)

				assert.Equal(t, (&errors.StorageCapacityExceededError{}).Code(), tx.Err.Code())
			}))
	t.Run("Increasing storage capacity works", newVMTest().withBootstrapProcedureOptions(bootstrapOptions...).
		run(
			func(t *testing.T, vm *fvm.VirtualMachine, chain flow.Chain, ctx fvm.Context, view state.View, programs *programs.Programs) {
				ctx.LimitAccountStorage = true // this test requires storage limits to be enforced

				// Create an account private key.
				privateKeys, err := testutil.GenerateAccountPrivateKeys(1)
				require.NoError(t, err)

				// Bootstrap a ledger, creating accounts with the provided private keys and the root account.
				accounts, err := testutil.CreateAccounts(vm, view, programs, privateKeys, chain)
				require.NoError(t, err)

				// deposit more flow to increase capacity
				txBody := flow.NewTransactionBody().
					SetScript([]byte(fmt.Sprintf(`
					import FungibleToken from %s
					import FlowToken from %s

					transaction {
						prepare(signer: AuthAccount, service: AuthAccount) {
							signer.contracts.add(name: "%s", code: "%s".decodeHex())

							let vaultRef = service.borrow<&FlowToken.Vault>(from: /storage/flowTokenVault)!
							// deposit additional flow
							let payment <- vaultRef.withdraw(amount: 10.0) as! @FlowToken.Vault

							let receiver = signer.getCapability(/public/flowTokenReceiver)!.borrow<&{FungibleToken.Receiver}>() 
								?? panic("Could not borrow receiver reference to the recipient's Vault")
							receiver.deposit(from: <-payment)
						}
					}`, fvm.FungibleTokenAddress(chain).HexWithPrefix(),
						fvm.FlowTokenAddress(chain).HexWithPrefix(),
						"Container",
						hex.EncodeToString([]byte(script))))).
					AddAuthorizer(accounts[0]).
					AddAuthorizer(chain.ServiceAddress()).
					SetProposalKey(chain.ServiceAddress(), 0, 0).
					SetPayer(chain.ServiceAddress())

				err = testutil.SignPayload(txBody, accounts[0], privateKeys[0])
				require.NoError(t, err)

				err = testutil.SignEnvelope(txBody, chain.ServiceAddress(), unittest.ServiceAccountPrivateKey)
				require.NoError(t, err)

				tx := fvm.Transaction(txBody, 0)

				err = vm.Run(ctx, tx, view, programs)
				require.NoError(t, err)

				require.NoError(t, tx.Err)
			}))
}

func TestBlockContext_ExecuteTransaction_InteractionLimitReached(t *testing.T) {
	t.Parallel()

	b := make([]byte, 1000000) // 1MB
	_, err := rand.Read(b)
	require.NoError(t, err)
	longString := base64.StdEncoding.EncodeToString(b) // ~1.3 times 1MB

	// save a really large contract to an account should fail because of interaction limit reached
	script := fmt.Sprintf(`
			access(all) contract Container {
				access(all) resource Counter {
					pub var longString: String
					init() {
						self.longString = "%s"
					}
				}
			}`, longString)

	bootstrapOptions := []fvm.BootstrapProcedureOption{
		fvm.WithTransactionFee(fvm.DefaultTransactionFees),
	}

	t.Run("Using to much interaction fails", newVMTest().withBootstrapProcedureOptions(bootstrapOptions...).
		withContextOptions(fvm.WithTransactionFeesEnabled(true)).
		run(
			func(t *testing.T, vm *fvm.VirtualMachine, chain flow.Chain, ctx fvm.Context, view state.View, programs *programs.Programs) {
				ctx.MaxStateInteractionSize = 500_000
				//ctx.MaxStateInteractionSize = 100_000 // this is not enough to load the FlowServiceAccount for fee deduction

				// Create an account private key.
				privateKeys, err := testutil.GenerateAccountPrivateKeys(1)
				require.NoError(t, err)

				// Bootstrap a ledger, creating accounts with the provided private keys and the root account.
				accounts, err := testutil.CreateAccounts(vm, view, programs, privateKeys, chain)
				require.NoError(t, err)

				txBody := testutil.CreateContractDeploymentTransaction(
					"Container",
					script,
					accounts[0],
					chain)

				txBody.SetProposalKey(chain.ServiceAddress(), 0, 0)
				txBody.SetPayer(chain.ServiceAddress())

				err = testutil.SignPayload(txBody, accounts[0], privateKeys[0])
				require.NoError(t, err)

				err = testutil.SignEnvelope(txBody, chain.ServiceAddress(), unittest.ServiceAccountPrivateKey)
				require.NoError(t, err)

				tx := fvm.Transaction(txBody, 0)

				err = vm.Run(ctx, tx, view, programs)
				require.NoError(t, err)

				assert.Equal(t, (&errors.LedgerIntractionLimitExceededError{}).Code(), tx.Err.Code())
			}))
<<<<<<< HEAD

	t.Run("Using to much interaction fails but does not panic", newVMTest().withBootstrapProcedureOptions(bootstrapOptions...).
		withContextOptions(
			fvm.WithTransactionProcessors(
				fvm.NewTransactionAccountFrozenChecker(),
				fvm.NewTransactionAccountFrozenEnabler(),
				fvm.NewTransactionInvocator(zerolog.Nop()),
			),
		).
		run(
			func(t *testing.T, vm *fvm.VirtualMachine, chain flow.Chain, ctx fvm.Context, view state.View, programs *programs.Programs) {
				ctx.MaxStateInteractionSize = 500_000
				//ctx.MaxStateInteractionSize = 100_000 // this is not enough to load the FlowServiceAccount for fee deduction

				// Create an account private key.
				privateKeys, err := testutil.GenerateAccountPrivateKeys(1)
				require.NoError(t, err)

				// Bootstrap a ledger, creating accounts with the provided private keys and the root account.
				accounts, err := testutil.CreateAccounts(vm, view, programs, privateKeys, chain)
				require.NoError(t, err)

				_, txBody := testutil.CreateMultiAccountCreationTransaction(t, chain, 100)

				txBody.SetProposalKey(chain.ServiceAddress(), 0, 0)
				txBody.SetPayer(chain.ServiceAddress())

				err = testutil.SignPayload(txBody, accounts[0], privateKeys[0])
				require.NoError(t, err)

				err = testutil.SignEnvelope(txBody, chain.ServiceAddress(), unittest.ServiceAccountPrivateKey)
				require.NoError(t, err)

				tx := fvm.Transaction(txBody, 0)

				err = vm.Run(ctx, tx, view, programs)
				require.NoError(t, err)

				require.Error(t, tx.Err)

				assert.Equal(t, (&errors.LedgerIntractionLimitExceededError{}).Code(), tx.Err.Code())
			}))
=======
>>>>>>> 7da2a47a
}

var createAccountScript = []byte(`
    transaction {
        prepare(signer: AuthAccount) {
            let acct = AuthAccount(payer: signer)
        }
    }
`)

func TestBlockContext_ExecuteScript(t *testing.T) {

	t.Parallel()

	rt := fvm.NewInterpreterRuntime()

	chain := flow.Mainnet.Chain()

	vm := fvm.NewVirtualMachine(rt)

	ctx := fvm.NewContext(
		zerolog.Nop(),
		fvm.WithChain(chain),
		fvm.WithCadenceLogging(true),
	)

	t.Run("script success", func(t *testing.T) {
		code := []byte(`
            pub fun main(): Int {
                return 42
            }
        `)

		ledger := testutil.RootBootstrappedLedger(vm, ctx)

		script := fvm.Script(code)

		err := vm.Run(ctx, script, ledger, programs.NewEmptyPrograms())
		assert.NoError(t, err)

		assert.NoError(t, script.Err)
	})

	t.Run("script failure", func(t *testing.T) {
		code := []byte(`
            pub fun main(): Int {
                assert(1 == 2)
                return 42
            }
        `)

		ledger := testutil.RootBootstrappedLedger(vm, ctx)

		script := fvm.Script(code)

		err := vm.Run(ctx, script, ledger, programs.NewEmptyPrograms())
		assert.NoError(t, err)

		assert.Error(t, script.Err)
	})

	t.Run("script logs", func(t *testing.T) {
		code := []byte(`
            pub fun main(): Int {
                log("foo")
                log("bar")
                return 42
            }
        `)

		ledger := testutil.RootBootstrappedLedger(vm, ctx)

		script := fvm.Script(code)

		err := vm.Run(ctx, script, ledger, programs.NewEmptyPrograms())
		assert.NoError(t, err)

		assert.NoError(t, script.Err)
		require.Len(t, script.Logs, 2)
		assert.Equal(t, "\"foo\"", script.Logs[0])
		assert.Equal(t, "\"bar\"", script.Logs[1])
	})

	t.Run("storage ID allocation", func(t *testing.T) {

		ledger := testutil.RootBootstrappedLedger(vm, ctx)

		// Create an account private key.
		privateKeys, err := testutil.GenerateAccountPrivateKeys(1)
		require.NoError(t, err)

		// Bootstrap a ledger, creating accounts with the provided private keys and the root account.
		accounts, err := testutil.CreateAccounts(vm, ledger, programs.NewEmptyPrograms(), privateKeys, chain)
		require.NoError(t, err)

		// Deploy the test contract

		const contract = `
			pub contract Test {

				pub struct Foo {}

                pub let foos: [Foo]

				init() {
					self.foos = []
				}

				pub fun add() {
					self.foos.append(Foo())
				}
			}
		`

		address := accounts[0]

		txBody := testutil.CreateContractDeploymentTransaction("Test", contract, address, chain)

		txBody.SetProposalKey(chain.ServiceAddress(), 0, 0)
		txBody.SetPayer(chain.ServiceAddress())

		err = testutil.SignPayload(txBody, address, privateKeys[0])
		require.NoError(t, err)

		err = testutil.SignEnvelope(txBody, chain.ServiceAddress(), unittest.ServiceAccountPrivateKey)
		require.NoError(t, err)

		tx := fvm.Transaction(txBody, 0)

		err = vm.Run(ctx, tx, ledger, programs.NewEmptyPrograms())
		require.NoError(t, err)

		assert.NoError(t, tx.Err)

		// Run test script

		code := []byte(fmt.Sprintf(
			`
			  import Test from 0x%s

			  pub fun main() {
			      Test.add()
			  }
			`,
			address.String(),
		))

		script := fvm.Script(code)

		err = vm.Run(ctx, script, ledger, programs.NewEmptyPrograms())
		assert.NoError(t, err)

		assert.NoError(t, script.Err)
	})
}

func TestBlockContext_GetBlockInfo(t *testing.T) {

	t.Parallel()

	rt := fvm.NewInterpreterRuntime()

	chain := flow.Mainnet.Chain()

	vm := fvm.NewVirtualMachine(rt)

	ctx := fvm.NewContext(
		zerolog.Nop(),
		fvm.WithChain(chain),
		fvm.WithCadenceLogging(true),
	)

	blocks := new(fvmmock.Blocks)

	block1 := unittest.BlockFixture()
	block2 := unittest.BlockWithParentFixture(block1.Header)
	block3 := unittest.BlockWithParentFixture(block2.Header)

	blocks.On("ByHeightFrom", block1.Header.Height, block1.Header).Return(block1.Header, nil)
	blocks.On("ByHeightFrom", block2.Header.Height, block1.Header).Return(block2.Header, nil)

	type logPanic struct{}
	blocks.On("ByHeightFrom", block3.Header.Height, block1.Header).Run(func(args mock.Arguments) { panic(logPanic{}) })

	blockCtx := fvm.NewContextFromParent(ctx, fvm.WithBlocks(blocks), fvm.WithBlockHeader(block1.Header))

	t.Run("works as transaction", func(t *testing.T) {
		txBody := flow.NewTransactionBody().
			SetScript([]byte(`
                transaction {
                    execute {
                        let block = getCurrentBlock()
                        log(block)

                        let nextBlock = getBlock(at: block.height + UInt64(1))
                        log(nextBlock)
                    }
                }
            `))

		err := testutil.SignTransactionAsServiceAccount(txBody, 0, chain)
		require.NoError(t, err)

		ledger := testutil.RootBootstrappedLedger(vm, ctx)
		require.NoError(t, err)

		tx := fvm.Transaction(txBody, 0)

		err = vm.Run(blockCtx, tx, ledger, programs.NewEmptyPrograms())
		assert.NoError(t, err)

		assert.NoError(t, tx.Err)

		require.Len(t, tx.Logs, 2)
		assert.Equal(
			t,
			fmt.Sprintf(
				"Block(height: %v, view: %v, id: 0x%x, timestamp: %.8f)",
				block1.Header.Height,
				block1.Header.View,
				block1.ID(),
				float64(block1.Header.Timestamp.Unix()),
			),
			tx.Logs[0],
		)
		assert.Equal(
			t,
			fmt.Sprintf(
				"Block(height: %v, view: %v, id: 0x%x, timestamp: %.8f)",
				block2.Header.Height,
				block2.Header.View,
				block2.ID(),
				float64(block2.Header.Timestamp.Unix()),
			),
			tx.Logs[1],
		)
	})

	t.Run("works as script", func(t *testing.T) {
		code := []byte(`
            pub fun main() {
                let block = getCurrentBlock()
                log(block)

                let nextBlock = getBlock(at: block.height + UInt64(1))
                log(nextBlock)
            }
        `)

		ledger := testutil.RootBootstrappedLedger(vm, ctx)

		script := fvm.Script(code)

		err := vm.Run(blockCtx, script, ledger, programs.NewEmptyPrograms())
		assert.NoError(t, err)

		assert.NoError(t, script.Err)

		require.Len(t, script.Logs, 2)
		assert.Equal(t,
			fmt.Sprintf(
				"Block(height: %v, view: %v, id: 0x%x, timestamp: %.8f)",
				block1.Header.Height,
				block1.Header.View,
				block1.ID(),
				float64(block1.Header.Timestamp.Unix()),
			),
			script.Logs[0],
		)
		assert.Equal(
			t,
			fmt.Sprintf(
				"Block(height: %v, view: %v, id: 0x%x, timestamp: %.8f)",
				block2.Header.Height,
				block2.Header.View,
				block2.ID(),
				float64(block2.Header.Timestamp.Unix()),
			),
			script.Logs[1],
		)
	})

	t.Run("panics if external function panics in transaction", func(t *testing.T) {
		tx := flow.NewTransactionBody().
			SetScript([]byte(`
                transaction {
                    execute {
                        let block = getCurrentBlock()
                        let nextBlock = getBlock(at: block.height + UInt64(2))
                    }
                }
            `))

		err := testutil.SignTransactionAsServiceAccount(tx, 0, chain)
		require.NoError(t, err)

		ledger := testutil.RootBootstrappedLedger(vm, ctx)
		require.NoError(t, err)

		assert.PanicsWithValue(t, interpreter.ExternalError{
			Recovered: logPanic{},
		}, func() {
			_ = vm.Run(blockCtx, fvm.Transaction(tx, 0), ledger, programs.NewEmptyPrograms())
		})
	})

	t.Run("panics if external function panics in script", func(t *testing.T) {
		script := []byte(`
            pub fun main() {
                let block = getCurrentBlock()
                let nextBlock = getBlock(at: block.height + UInt64(2))
            }
        `)

		ledger := testutil.RootBootstrappedLedger(vm, ctx)

		assert.PanicsWithValue(t, interpreter.ExternalError{
			Recovered: logPanic{},
		}, func() {
			_ = vm.Run(blockCtx, fvm.Script(script), ledger, programs.NewEmptyPrograms())
		})
	})
}

func TestBlockContext_GetAccount(t *testing.T) {

	t.Parallel()

	const count = 100

	rt := fvm.NewInterpreterRuntime()

	chain := flow.Mainnet.Chain()

	vm := fvm.NewVirtualMachine(rt)

	ctx := fvm.NewContext(
		zerolog.Nop(),
		fvm.WithChain(chain),
		fvm.WithCadenceLogging(true),
	)

	sequenceNumber := uint64(0)

	ledger := testutil.RootBootstrappedLedger(vm, ctx)

	programs := programs.NewEmptyPrograms()

	createAccount := func() (flow.Address, crypto.PublicKey) {
		privateKey, txBody := testutil.CreateAccountCreationTransaction(t, chain)

		txBody.SetProposalKey(chain.ServiceAddress(), 0, sequenceNumber)
		txBody.SetPayer(chain.ServiceAddress())
		sequenceNumber++

		rootHasher := hash.NewSHA2_256()

		err := txBody.SignEnvelope(
			chain.ServiceAddress(),
			0,
			unittest.ServiceAccountPrivateKey.PrivateKey,
			rootHasher,
		)
		require.NoError(t, err)

		// execute the transaction
		tx := fvm.Transaction(txBody, 0)

		err = vm.Run(ctx, tx, ledger, programs)
		require.NoError(t, err)

		assert.NoError(t, tx.Err)

		accountCreatedEvents := filterAccountCreatedEvents(tx.Events)

		require.Len(t, accountCreatedEvents, 1)

		// read the address of the account created (e.g. "0x01" and convert it to flow.address)
		data, err := jsoncdc.Decode(accountCreatedEvents[0].Payload)
		require.NoError(t, err)
		address := flow.Address(data.(cadence.Event).Fields[0].(cadence.Address))

		return address, privateKey.PublicKey(fvm.AccountKeyWeightThreshold).PublicKey
	}

	addressGen := chain.NewAddressGenerator()
	// skip the addresses of 4 reserved accounts
	for i := 0; i < 4; i++ {
		_, err := addressGen.NextAddress()
		require.NoError(t, err)
	}

	// create a bunch of accounts
	accounts := make(map[flow.Address]crypto.PublicKey, count)
	for i := 0; i < count; i++ {
		address, key := createAccount()
		expectedAddress, err := addressGen.NextAddress()
		require.NoError(t, err)

		assert.Equal(t, expectedAddress, address)
		accounts[address] = key
	}

	// happy path - get each of the created account and check if it is the right one
	t.Run("get accounts", func(t *testing.T) {
		for address, expectedKey := range accounts {

			account, err := vm.GetAccount(ctx, address, ledger, programs)
			require.NoError(t, err)

			assert.Len(t, account.Keys, 1)
			actualKey := account.Keys[0].PublicKey
			assert.Equal(t, expectedKey, actualKey)
		}
	})

	// non-happy path - get an account that was never created
	t.Run("get a non-existing account", func(t *testing.T) {
		address, err := addressGen.NextAddress()
		require.NoError(t, err)

		var account *flow.Account
		account, err = vm.GetAccount(ctx, address, ledger, programs)
		assert.True(t, errors.IsAccountNotFoundError(err))
		assert.Nil(t, account)
	})
}

func TestBlockContext_UnsafeRandom(t *testing.T) {

	t.Parallel()

	rt := fvm.NewInterpreterRuntime()

	chain := flow.Mainnet.Chain()

	vm := fvm.NewVirtualMachine(rt)

	header := flow.Header{Height: 42}

	ctx := fvm.NewContext(
		zerolog.Nop(),
		fvm.WithChain(chain),
		fvm.WithBlockHeader(&header),
		fvm.WithCadenceLogging(true),
	)

	t.Run("works as transaction", func(t *testing.T) {
		txBody := flow.NewTransactionBody().
			SetScript([]byte(`
                transaction {
                    execute {
                        let rand = unsafeRandom()
                        log(rand)
                    }
                }
            `))

		err := testutil.SignTransactionAsServiceAccount(txBody, 0, chain)
		require.NoError(t, err)

		ledger := testutil.RootBootstrappedLedger(vm, ctx)
		require.NoError(t, err)

		tx := fvm.Transaction(txBody, 0)

		err = vm.Run(ctx, tx, ledger, programs.NewEmptyPrograms())
		assert.NoError(t, err)

		assert.NoError(t, tx.Err)

		require.Len(t, tx.Logs, 1)

		num, err := strconv.ParseUint(tx.Logs[0], 10, 64)
		require.NoError(t, err)
		require.Equal(t, uint64(0xb9c618010e32a0fb), num)
	})
}

func TestBlockContext_ExecuteTransaction_CreateAccount_WithMonotonicAddresses(t *testing.T) {

	t.Parallel()

	rt := fvm.NewInterpreterRuntime()

	chain := flow.MonotonicEmulator.Chain()

	vm := fvm.NewVirtualMachine(rt)

	ctx := fvm.NewContext(
		zerolog.Nop(),
		fvm.WithChain(chain),
	)

	ledger := testutil.RootBootstrappedLedger(vm, ctx)

	txBody := flow.NewTransactionBody().
		SetScript(createAccountScript).
		AddAuthorizer(chain.ServiceAddress())

	err := testutil.SignTransactionAsServiceAccount(txBody, 0, chain)
	require.NoError(t, err)

	tx := fvm.Transaction(txBody, 0)

	err = vm.Run(ctx, tx, ledger, programs.NewEmptyPrograms())
	assert.NoError(t, err)

	assert.NoError(t, tx.Err)

	accountCreatedEvents := filterAccountCreatedEvents(tx.Events)

	require.Len(t, accountCreatedEvents, 1)

	data, err := jsoncdc.Decode(accountCreatedEvents[0].Payload)
	require.NoError(t, err)
	address := flow.Address(data.(cadence.Event).Fields[0].(cadence.Address))

	assert.Equal(t, flow.HexToAddress("05"), address)
}

func TestSignatureVerification(t *testing.T) {

	t.Parallel()

	type signatureAlgorithm struct {
		name       string
		seedLength int
		algorithm  crypto.SigningAlgorithm
	}

	signatureAlgorithms := []signatureAlgorithm{
		{"ECDSA_P256", crypto.KeyGenSeedMinLenECDSAP256, crypto.ECDSAP256},
		{"ECDSA_secp256k1", crypto.KeyGenSeedMinLenECDSASecp256k1, crypto.ECDSASecp256k1},
	}

	type hashAlgorithm struct {
		name      string
		newHasher func() hash.Hasher
	}

	hashAlgorithms := []hashAlgorithm{
		{
			"SHA3_256",
			func() hash.Hasher {
				return hash.NewSHA3_256()
			},
		},
		{
			"SHA2_256",
			func() hash.Hasher {
				return hash.NewSHA2_256()
			},
		},
	}

	testForHash := func(signatureAlgorithm signatureAlgorithm, hashAlgorithm hashAlgorithm) {

		code := []byte(
			fmt.Sprintf(
				`
                      import Crypto

                      pub fun main(
                          rawPublicKeys: [[UInt8]],
                          message: [UInt8],
                          signatures: [[UInt8]],
                          weight: UFix64,
                      ): Bool {
                          let keyList = Crypto.KeyList()

                          for rawPublicKey in rawPublicKeys {
                              keyList.add(
                                  PublicKey(
                                      publicKey: rawPublicKey,
                                      signatureAlgorithm: SignatureAlgorithm.%s
                                  ),
                                  hashAlgorithm: HashAlgorithm.%s,
                                  weight: weight,
                              )
                          }

                          let signatureSet: [Crypto.KeyListSignature] = []

                          var i = 0
                          for signature in signatures {
                              signatureSet.append(
                                  Crypto.KeyListSignature(
                                      keyIndex: i,
                                      signature: signature
                                  )
                              )
                              i = i + 1
                          }

                          return keyList.verify(
                              signatureSet: signatureSet,
                              signedData: message,
                          )
                      }
                    `,
				signatureAlgorithm.name,
				hashAlgorithm.name,
			),
		)

		t.Run(fmt.Sprintf("%s %s", signatureAlgorithm.name, hashAlgorithm.name), func(t *testing.T) {

			createKey := func() (privateKey crypto.PrivateKey, publicKey cadence.Array) {
				seed := make([]byte, signatureAlgorithm.seedLength)

				var err error

				_, err = rand.Read(seed)
				require.NoError(t, err)

				privateKey, err = crypto.GeneratePrivateKey(signatureAlgorithm.algorithm, seed)
				require.NoError(t, err)

				publicKey = testutil.BytesToCadenceArray(
					privateKey.PublicKey().Encode(),
				)

				return privateKey, publicKey
			}

			createMessage := func(m string) (signableMessage []byte, message cadence.Array) {
				signableMessage = []byte(m)

				message = testutil.BytesToCadenceArray(signableMessage)

				return signableMessage, message
			}

			signMessage := func(privateKey crypto.PrivateKey, m []byte) cadence.Array {
				message := m
				if hashAlgorithm.name != "KMAC128_BLS_BLS12_381" {
					message = append(
						flow.UserDomainTag[:],
						m...,
					)
				}

				signature, err := privateKey.Sign(message, hashAlgorithm.newHasher())
				require.NoError(t, err)

				return testutil.BytesToCadenceArray(signature)
			}

			t.Run("Single key", newVMTest().run(
				func(
					t *testing.T,
					vm *fvm.VirtualMachine,
					chain flow.Chain,
					ctx fvm.Context,
					view state.View,
					programs *programs.Programs,
				) {
					privateKey, publicKey := createKey()
					signableMessage, message := createMessage("foo")
					signature := signMessage(privateKey, signableMessage)
					weight, _ := cadence.NewUFix64("1.0")

					publicKeys := cadence.NewArray([]cadence.Value{
						publicKey,
					})

					signatures := cadence.NewArray([]cadence.Value{
						signature,
					})

					t.Run("Valid", func(t *testing.T) {
						script := fvm.Script(code).WithArguments(
							jsoncdc.MustEncode(publicKeys),
							jsoncdc.MustEncode(message),
							jsoncdc.MustEncode(signatures),
							jsoncdc.MustEncode(weight),
						)

						err := vm.Run(ctx, script, view, programs)
						assert.NoError(t, err)
						assert.NoError(t, script.Err)

						assert.Equal(t, cadence.NewBool(true), script.Value)
					})

					t.Run("Invalid message", func(t *testing.T) {
						_, invalidRawMessage := createMessage("bar")

						script := fvm.Script(code).WithArguments(
							jsoncdc.MustEncode(publicKeys),
							jsoncdc.MustEncode(invalidRawMessage),
							jsoncdc.MustEncode(signatures),
							jsoncdc.MustEncode(weight),
						)

						err := vm.Run(ctx, script, view, programs)
						assert.NoError(t, err)
						assert.NoError(t, script.Err)

						assert.Equal(t, cadence.NewBool(false), script.Value)
					})

					t.Run("Invalid signature", func(t *testing.T) {
						invalidPrivateKey, _ := createKey()
						invalidRawSignature := signMessage(invalidPrivateKey, signableMessage)

						invalidRawSignatures := cadence.NewArray([]cadence.Value{
							invalidRawSignature,
						})

						script := fvm.Script(code).WithArguments(
							jsoncdc.MustEncode(publicKeys),
							jsoncdc.MustEncode(message),
							jsoncdc.MustEncode(invalidRawSignatures),
							jsoncdc.MustEncode(weight),
						)

						err := vm.Run(ctx, script, view, programs)
						assert.NoError(t, err)
						assert.NoError(t, script.Err)

						assert.Equal(t, cadence.NewBool(false), script.Value)
					})

					t.Run("Malformed public key", func(t *testing.T) {
						invalidPublicKey := testutil.BytesToCadenceArray([]byte{1, 2, 3})

						invalidPublicKeys := cadence.NewArray([]cadence.Value{
							invalidPublicKey,
						})

						script := fvm.Script(code).WithArguments(
							jsoncdc.MustEncode(invalidPublicKeys),
							jsoncdc.MustEncode(message),
							jsoncdc.MustEncode(signatures),
							jsoncdc.MustEncode(weight),
						)

						err := vm.Run(ctx, script, view, programs)
						require.NoError(t, err)
						require.Error(t, script.Err)
					})
				},
			))

			t.Run("Multiple keys", newVMTest().run(
				func(
					t *testing.T,
					vm *fvm.VirtualMachine,
					chain flow.Chain,
					ctx fvm.Context,
					view state.View,
					programs *programs.Programs,
				) {
					privateKeyA, publicKeyA := createKey()
					privateKeyB, publicKeyB := createKey()
					privateKeyC, publicKeyC := createKey()

					publicKeys := cadence.NewArray([]cadence.Value{
						publicKeyA,
						publicKeyB,
						publicKeyC,
					})

					signableMessage, message := createMessage("foo")

					signatureA := signMessage(privateKeyA, signableMessage)
					signatureB := signMessage(privateKeyB, signableMessage)
					signatureC := signMessage(privateKeyC, signableMessage)

					weight, _ := cadence.NewUFix64("0.5")

					t.Run("3 of 3", func(t *testing.T) {
						signatures := cadence.NewArray([]cadence.Value{
							signatureA,
							signatureB,
							signatureC,
						})

						script := fvm.Script(code).WithArguments(
							jsoncdc.MustEncode(publicKeys),
							jsoncdc.MustEncode(message),
							jsoncdc.MustEncode(signatures),
							jsoncdc.MustEncode(weight),
						)

						err := vm.Run(ctx, script, view, programs)
						assert.NoError(t, err)
						assert.NoError(t, script.Err)

						assert.Equal(t, cadence.NewBool(true), script.Value)
					})

					t.Run("2 of 3", func(t *testing.T) {
						signatures := cadence.NewArray([]cadence.Value{
							signatureA,
							signatureB,
						})

						script := fvm.Script(code).WithArguments(
							jsoncdc.MustEncode(publicKeys),
							jsoncdc.MustEncode(message),
							jsoncdc.MustEncode(signatures),
							jsoncdc.MustEncode(weight),
						)

						err := vm.Run(ctx, script, view, programs)
						assert.NoError(t, err)
						assert.NoError(t, script.Err)

						assert.Equal(t, cadence.NewBool(true), script.Value)
					})

					t.Run("1 of 3", func(t *testing.T) {
						signatures := cadence.NewArray([]cadence.Value{
							signatureA,
						})

						script := fvm.Script(code).WithArguments(
							jsoncdc.MustEncode(publicKeys),
							jsoncdc.MustEncode(message),
							jsoncdc.MustEncode(signatures),
							jsoncdc.MustEncode(weight),
						)

						err := vm.Run(ctx, script, view, programs)
						assert.NoError(t, err)
						assert.NoError(t, script.Err)

						assert.Equal(t, cadence.NewBool(false), script.Value)
					})
				},
			))
		})
	}

	for _, signatureAlgorithm := range signatureAlgorithms {
		for _, hashAlgorithm := range hashAlgorithms {
			testForHash(signatureAlgorithm, hashAlgorithm)
		}
	}

	testForHash(signatureAlgorithm{
		"BLS_BLS12_381",
		crypto.KeyGenSeedMinLenBLSBLS12381,
		crypto.BLSBLS12381,
	}, hashAlgorithm{
		"KMAC128_BLS_BLS12_381",
		func() hash.Hasher {
			return crypto.NewBLSKMAC(flow.UserTagString)
		},
	})
}

func TestHashing(t *testing.T) {

	t.Parallel()

	rt := fvm.NewInterpreterRuntime()

	chain := flow.Mainnet.Chain()

	vm := fvm.NewVirtualMachine(rt)

	ctx := fvm.NewContext(
		zerolog.Nop(),
		fvm.WithChain(chain),
		fvm.WithCadenceLogging(true),
	)

	ledger := testutil.RootBootstrappedLedger(vm, ctx)

	hashScript := func(hashName string) []byte {
		return []byte(fmt.Sprintf(
			`
				import Crypto
				
				pub fun main(data: [UInt8]): [UInt8] {
					return Crypto.hash(data, algorithm: HashAlgorithm.%s)
				}
			`, hashName))
	}
	hashWithTagScript := func(hashName string) []byte {
		return []byte(fmt.Sprintf(
			`
				import Crypto
				
				pub fun main(data: [UInt8], tag: String): [UInt8] {
					return Crypto.hashWithTag(data, tag: tag, algorithm: HashAlgorithm.%s)
				}
			`, hashName))
	}

	data := []byte("some random message")
	encodedBytes := make([]cadence.Value, len(data))
	for i := range encodedBytes {
		encodedBytes[i] = cadence.NewUInt8(data[i])
	}
	cadenceData := jsoncdc.MustEncode(cadence.NewArray(encodedBytes))

	// ===== Test Cases =====
	cases := []struct {
		Algo    runtime.HashAlgorithm
		WithTag bool
		Tag     string
		Check   func(t *testing.T, result string, scriptErr errors.Error, executionErr error)
	}{
		{
			Algo:    runtime.HashAlgorithmSHA2_256,
			WithTag: false,
			Check: func(t *testing.T, result string, scriptErr errors.Error, executionErr error) {
				require.NoError(t, scriptErr)
				require.NoError(t, executionErr)
				require.Equal(t, "68fb87dfba69b956f4ba98b748a75a604f99b38a4f2740290037957f7e830da8", result)
			},
		},
		{
			Algo:    runtime.HashAlgorithmSHA2_384,
			WithTag: false,
			Check: func(t *testing.T, result string, scriptErr errors.Error, executionErr error) {
				require.NoError(t, scriptErr)
				require.NoError(t, executionErr)
				require.Equal(t, "a9b3e62ab9b2a33020e015f245b82e063afd1398211326408bc8fc31c2c15859594b0aee263fbb02f6d8b5065ad49df2", result)
			},
		},
		{
			Algo:    runtime.HashAlgorithmSHA3_256,
			WithTag: false,
			Check: func(t *testing.T, result string, scriptErr errors.Error, executionErr error) {
				require.NoError(t, scriptErr)
				require.NoError(t, executionErr)
				require.Equal(t, "38effea5ab9082a2cb0dc9adfafaf88523e8f3ce74bfbeac85ffc719cc2c4677", result)
			},
		},
		{
			Algo:    runtime.HashAlgorithmSHA3_384,
			WithTag: false,
			Check: func(t *testing.T, result string, scriptErr errors.Error, executionErr error) {
				require.NoError(t, scriptErr)
				require.NoError(t, executionErr)
				require.Equal(t, "f41e8de9af0c1f46fc56d5a776f1bd500530879a85f3b904821810295927e13a54f3e936dddb84669021052eb12966c3", result)
			},
		},
		{
			Algo:    runtime.HashAlgorithmSHA2_256,
			WithTag: true,
			Tag:     "some_tag",
			Check: func(t *testing.T, result string, scriptErr errors.Error, executionErr error) {
				require.NoError(t, scriptErr)
				require.NoError(t, executionErr)
				require.Equal(t, "4e07609b9a856a5e10703d1dba73be34d9ca0f4e780859d66983f41d746ec8b2", result)
			},
		},
		{
			Algo:    runtime.HashAlgorithmSHA2_384,
			WithTag: true,
			Tag:     "some_tag",
			Check: func(t *testing.T, result string, scriptErr errors.Error, executionErr error) {
				require.NoError(t, scriptErr)
				require.NoError(t, executionErr)
				require.Equal(t, "f9bd89e15f341a225656944dc8b3c405e66a0f97838ad44c9803164c911e677aea7ad4e24486fba3f803d83ed1ccfce5", result)
			},
		},
		{
			Algo:    runtime.HashAlgorithmSHA3_256,
			WithTag: true,
			Tag:     "some_tag",
			Check: func(t *testing.T, result string, scriptErr errors.Error, executionErr error) {
				require.NoError(t, scriptErr)
				require.NoError(t, executionErr)
				require.Equal(t, "f59e2ccc9d7f008a96948a31573670d9976a4a161601ab1cd1d2da019779a0f6", result)
			},
		},
		{
			Algo:    runtime.HashAlgorithmSHA3_384,
			WithTag: true,
			Tag:     "some_tag",
			Check: func(t *testing.T, result string, scriptErr errors.Error, executionErr error) {
				require.NoError(t, scriptErr)
				require.NoError(t, executionErr)
				require.Equal(t, "e7875eafdb53327faeace8478d1650c6547d04fb4fb42f34509ad64bde0267bea7e1b3af8fda3ef9d9c9327dd4e97a96", result)
			},
		},
		{
			Algo:    runtime.HashAlgorithmKMAC128_BLS_BLS12_381,
			WithTag: false,
			Check: func(t *testing.T, result string, scriptErr errors.Error, executionErr error) {
				require.NoError(t, scriptErr)
				require.NoError(t, executionErr)
				require.Equal(t, "627d7e8fe50384601ca550ceecb61c23e9cbde7feb75ae6b53227f128f2dc3b78b543a044058403e4822f88cb7040d90d588c9e8575f0de3012fe7edaf02b9997a8a5fad234d21b2af359ec3abaeaf4a7ef60e5f04623a983bd5e071f4113678710e910d48ac4d1713073a707ab9057867e0ba32aca6b33010b1d20b8006dd25", result)
			},
		},
		{
			Algo:    runtime.HashAlgorithmKMAC128_BLS_BLS12_381,
			WithTag: true,
			Tag:     "some_tag",
			Check: func(t *testing.T, result string, scriptErr errors.Error, executionErr error) {
				require.NoError(t, scriptErr)
				require.NoError(t, executionErr)
				require.Equal(t, "dc6889f9ca46803a9c7759068989dfc3cffe632fd991e25f6589603c73b7891e2f4736eebe5248f211bbddaa3d763b1b9318185eaf3ab3bfd6f159f345c3148795e4ff3ad376c98d5616febebcf4520ca2a83dda4be2f98b1ead9fb5a622355305b156e06db173a9e1d7af973b11acc1e714cd3aa0fb367dfaadc5a957b4742b", result)
			},
		},
	}
	// ======================

	for i, c := range cases {
		t.Run(fmt.Sprintf("case %d: %s with tag: %v", i, c.Algo, c.WithTag), func(t *testing.T) {
			code := hashScript(c.Algo.Name())
			if c.WithTag {
				code = hashWithTagScript(c.Algo.Name())
			}

			script := fvm.Script(code)

			if c.WithTag {
				script = script.WithArguments(
					cadenceData,
					jsoncdc.MustEncode(cadence.String(c.Tag)),
				)
			} else {
				script = script.WithArguments(
					cadenceData,
				)
			}

			err := vm.Run(ctx, script, ledger, programs.NewEmptyPrograms())

			byteResult := make([]byte, 0)
			if err == nil && script.Err == nil {
				cadenceArray := script.Value.(cadence.Array)
				for _, value := range cadenceArray.Values {
					byteResult = append(byteResult, value.(cadence.UInt8).ToGoValue().(uint8))
				}
			}

			c.Check(t, hex.EncodeToString(byteResult), script.Err, err)
		})
	}

	hashAlgos := []runtime.HashAlgorithm{
		runtime.HashAlgorithmSHA2_256,
		runtime.HashAlgorithmSHA3_256,
		runtime.HashAlgorithmSHA2_384,
		runtime.HashAlgorithmSHA3_384,
		runtime.HashAlgorithmKMAC128_BLS_BLS12_381,
	}

	for i, algo := range hashAlgos {
		t.Run(fmt.Sprintf("compare hash results without tag %v: %v", i, algo), func(t *testing.T) {
			code := hashWithTagScript(algo.Name())
			script := fvm.Script(code)
			script = script.WithArguments(
				cadenceData,
				jsoncdc.MustEncode(cadence.String("")),
			)
			err := vm.Run(ctx, script, ledger, programs.NewEmptyPrograms())
			require.NoError(t, err)
			require.NoError(t, script.Err)

			result1 := make([]byte, 0)
			cadenceArray := script.Value.(cadence.Array)
			for _, value := range cadenceArray.Values {
				result1 = append(result1, value.(cadence.UInt8).ToGoValue().(uint8))
			}

			code = hashScript(algo.Name())
			script = fvm.Script(code)
			script = script.WithArguments(
				cadenceData,
			)
			err = vm.Run(ctx, script, ledger, programs.NewEmptyPrograms())
			require.NoError(t, err)
			require.NoError(t, script.Err)

			result2 := make([]byte, 0)
			cadenceArray = script.Value.(cadence.Array)
			for _, value := range cadenceArray.Values {
				result2 = append(result2, value.(cadence.UInt8).ToGoValue().(uint8))
			}

			result3, err := crypto2.HashWithTag(crypto2.RuntimeToCryptoHashingAlgorithm(algo), "", data)
			require.NoError(t, err)

			require.Equal(t, result1, result2)
			require.Equal(t, result1, result3)
		})
	}
}

func TestWithServiceAccount(t *testing.T) {

	t.Parallel()

	rt := fvm.NewInterpreterRuntime()

	chain := flow.Mainnet.Chain()

	vm := fvm.NewVirtualMachine(rt)

	ctxA := fvm.NewContext(
		zerolog.Nop(),
		fvm.WithChain(chain),
		fvm.WithTransactionProcessors(
			fvm.NewTransactionInvoker(zerolog.Nop()),
		),
	)

	view := utils.NewSimpleView()

	txBody := flow.NewTransactionBody().
		SetScript([]byte(`transaction { prepare(signer: AuthAccount) { AuthAccount(payer: signer) } }`)).
		AddAuthorizer(chain.ServiceAddress())

	t.Run("With service account enabled", func(t *testing.T) {
		tx := fvm.Transaction(txBody, 0)

		err := vm.Run(ctxA, tx, view, programs.NewEmptyPrograms())
		require.NoError(t, err)

		// transaction should fail on non-bootstrapped ledger
		require.Error(t, tx.Err)
	})

	t.Run("With service account disabled", func(t *testing.T) {
		ctxB := fvm.NewContextFromParent(ctxA, fvm.WithServiceAccount(false))

		tx := fvm.Transaction(txBody, 0)

		err := vm.Run(ctxB, tx, view, programs.NewEmptyPrograms())
		require.NoError(t, err)

		// transaction should succeed on non-bootstrapped ledger
		assert.NoError(t, tx.Err)
	})
}

func TestEventLimits(t *testing.T) {

	t.Parallel()

	rt := fvm.NewInterpreterRuntime()
	chain := flow.Mainnet.Chain()
	vm := fvm.NewVirtualMachine(rt)

	ctx := fvm.NewContext(
		zerolog.Nop(),
		fvm.WithChain(chain),
		fvm.WithTransactionProcessors(
			fvm.NewTransactionInvoker(zerolog.Nop()),
		),
	)

	ledger := testutil.RootBootstrappedLedger(vm, ctx)

	testContract := `
	access(all) contract TestContract {
		access(all) event LargeEvent(value: Int256, str: String, list: [UInt256], dic: {String: String})
		access(all) fun EmitEvent() {
			var s: Int256 = 1024102410241024
			var i = 0

			while i < 20 {
				emit LargeEvent(value: s, str: s.toString(), list:[], dic:{s.toString():s.toString()})
				i = i + 1
			}
		}
	}
	`

	deployingContractScriptTemplate := `
		transaction {
			prepare(signer: AuthAccount) {
				let code = "%s".decodeHex()
				signer.contracts.add(
					name: "TestContract",
					code: code
				)
		}
	}
	`

	ctx = fvm.NewContext(
		zerolog.Nop(),
		fvm.WithChain(chain),
		fvm.WithEventCollectionSizeLimit(2),
		fvm.WithTransactionProcessors(
			fvm.NewTransactionInvoker(zerolog.Nop()),
		),
	)

	txBody := flow.NewTransactionBody().
		SetScript([]byte(fmt.Sprintf(deployingContractScriptTemplate, hex.EncodeToString([]byte(testContract))))).
		SetPayer(chain.ServiceAddress()).
		AddAuthorizer(chain.ServiceAddress())

	programs := programs.NewEmptyPrograms()

	tx := fvm.Transaction(txBody, 0)
	err := vm.Run(ctx, tx, ledger, programs)
	require.NoError(t, err)

	txBody = flow.NewTransactionBody().
		SetScript([]byte(fmt.Sprintf(`
		import TestContract from 0x%s
			transaction {
			prepare(acct: AuthAccount) {}
			execute {
				TestContract.EmitEvent()
			}
		}`, chain.ServiceAddress()))).
		AddAuthorizer(chain.ServiceAddress())

	t.Run("With limits", func(t *testing.T) {
		txBody.Payer = unittest.RandomAddressFixture()
		tx := fvm.Transaction(txBody, 0)
		err := vm.Run(ctx, tx, ledger, programs)
		require.NoError(t, err)

		// transaction should fail due to event size limit
		assert.Error(t, tx.Err)
	})

	t.Run("With service account as payer", func(t *testing.T) {
		txBody.Payer = chain.ServiceAddress()
		tx := fvm.Transaction(txBody, 0)
		err := vm.Run(ctx, tx, ledger, programs)
		require.NoError(t, err)

		// transaction should not fail due to event size limit
		assert.NoError(t, tx.Err)
	})
}

func TestBlockContext_ExecuteTransaction_FailingTransactions(t *testing.T) {
	getBalance := func(vm *fvm.VirtualMachine, chain flow.Chain, ctx fvm.Context, view state.View, address flow.Address) uint64 {

		code := []byte(fmt.Sprintf(`
					import FungibleToken from 0x%s
					import FlowToken from 0x%s
					
					pub fun main(account: Address): UFix64 {
						let acct = getAccount(account)
						let vaultRef = acct.getCapability(/public/flowTokenBalance)
							.borrow<&FlowToken.Vault{FungibleToken.Balance}>()
							?? panic("Could not borrow Balance reference to the Vault")
					
						return vaultRef.balance
					}
				`, fvm.FungibleTokenAddress(chain), fvm.FlowTokenAddress(chain)))
		script := fvm.Script(code).WithArguments(
			jsoncdc.MustEncode(cadence.NewAddress(address)),
		)

		err := vm.Run(ctx, script, view, programs.NewEmptyPrograms())
		require.NoError(t, err)
		return script.Value.ToGoValue().(uint64)
	}

	t.Run("Transaction fails because of storage", newVMTest().withBootstrapProcedureOptions(
		fvm.WithMinimumStorageReservation(fvm.DefaultMinimumStorageReservation),
		fvm.WithAccountCreationFee(fvm.DefaultAccountCreationFee),
		fvm.WithStorageMBPerFLOW(fvm.DefaultStorageMBPerFLOW),
	).run(
		func(t *testing.T, vm *fvm.VirtualMachine, chain flow.Chain, ctx fvm.Context, view state.View, programs *programs.Programs) {
			ctx.LimitAccountStorage = true // this test requires storage limits to be enforced

			// Create an account private key.
			privateKeys, err := testutil.GenerateAccountPrivateKeys(1)
			require.NoError(t, err)

			// Bootstrap a ledger, creating accounts with the provided private keys and the root account.
			accounts, err := testutil.CreateAccounts(vm, view, programs, privateKeys, chain)
			require.NoError(t, err)

			balanceBefore := getBalance(vm, chain, ctx, view, accounts[0])

			txBody := transferTokensTx(chain).
				AddAuthorizer(accounts[0]).
				AddArgument(jsoncdc.MustEncode(cadence.UFix64(1))).
				AddArgument(jsoncdc.MustEncode(cadence.NewAddress(chain.ServiceAddress())))

			txBody.SetProposalKey(accounts[0], 0, 0)
			txBody.SetPayer(accounts[0])

			err = testutil.SignEnvelope(txBody, accounts[0], privateKeys[0])
			require.NoError(t, err)

			tx := fvm.Transaction(txBody, 0)

			err = vm.Run(ctx, tx, view, programs)
			require.NoError(t, err)

			require.Equal(t, (&errors.StorageCapacityExceededError{}).Code(), tx.Err.Code())

			balanceAfter := getBalance(vm, chain, ctx, view, accounts[0])

			require.Equal(t, balanceAfter, balanceBefore)
		}),
	)

	t.Run("Transaction sequence number check fails and sequence number is not incremented", newVMTest().withBootstrapProcedureOptions(
		fvm.WithMinimumStorageReservation(fvm.DefaultMinimumStorageReservation),
		fvm.WithAccountCreationFee(fvm.DefaultAccountCreationFee),
	).
		run(
			func(t *testing.T, vm *fvm.VirtualMachine, chain flow.Chain, ctx fvm.Context, view state.View, programs *programs.Programs) {
				ctx.LimitAccountStorage = true // this test requires storage limits to be enforced

				// Create an account private key.
				privateKeys, err := testutil.GenerateAccountPrivateKeys(1)
				require.NoError(t, err)

				// Bootstrap a ledger, creating accounts with the provided private keys and the root account.
				accounts, err := testutil.CreateAccounts(vm, view, programs, privateKeys, chain)
				require.NoError(t, err)

				txBody := transferTokensTx(chain).
					AddAuthorizer(accounts[0]).
					AddArgument(jsoncdc.MustEncode(cadence.UFix64(1_0000_0000_0000))).
					AddArgument(jsoncdc.MustEncode(cadence.NewAddress(chain.ServiceAddress())))

				// set wrong sequence number
				txBody.SetProposalKey(accounts[0], 0, 10)
				txBody.SetPayer(accounts[0])

				err = testutil.SignEnvelope(txBody, accounts[0], privateKeys[0])
				require.NoError(t, err)

				tx := fvm.Transaction(txBody, 0)

				err = vm.Run(ctx, tx, view, programs)
				require.NoError(t, err)
				require.Equal(t, (&errors.InvalidProposalSeqNumberError{}).Code(), tx.Err.Code())
				require.Equal(t, uint64(0), tx.Err.(*errors.InvalidProposalSeqNumberError).CurrentSeqNumber())
			}),
	)

	t.Run("Transaction invocation fails but sequence number is incremented", newVMTest().withBootstrapProcedureOptions(
		fvm.WithMinimumStorageReservation(fvm.DefaultMinimumStorageReservation),
		fvm.WithAccountCreationFee(fvm.DefaultAccountCreationFee),
		fvm.WithStorageMBPerFLOW(fvm.DefaultStorageMBPerFLOW),
	).
		run(
			func(t *testing.T, vm *fvm.VirtualMachine, chain flow.Chain, ctx fvm.Context, view state.View, programs *programs.Programs) {
				ctx.LimitAccountStorage = true // this test requires storage limits to be enforced

				// Create an account private key.
				privateKeys, err := testutil.GenerateAccountPrivateKeys(1)
				require.NoError(t, err)

				// Bootstrap a ledger, creating accounts with the provided private keys and the root account.
				accounts, err := testutil.CreateAccounts(vm, view, programs, privateKeys, chain)
				require.NoError(t, err)

				txBody := transferTokensTx(chain).
					AddAuthorizer(accounts[0]).
					AddArgument(jsoncdc.MustEncode(cadence.UFix64(1_0000_0000_0000))).
					AddArgument(jsoncdc.MustEncode(cadence.NewAddress(chain.ServiceAddress())))

				txBody.SetProposalKey(accounts[0], 0, 0)
				txBody.SetPayer(accounts[0])

				err = testutil.SignEnvelope(txBody, accounts[0], privateKeys[0])
				require.NoError(t, err)

				tx := fvm.Transaction(txBody, 0)

				err = vm.Run(ctx, tx, view, programs)
				require.NoError(t, err)

				require.IsType(t, &errors.CadenceRuntimeError{}, tx.Err)

				// send it again
				tx = fvm.Transaction(txBody, 0)

				err = vm.Run(ctx, tx, view, programs)
				require.NoError(t, err)

				require.Equal(t, (&errors.InvalidProposalSeqNumberError{}).Code(), tx.Err.Code())
				require.Equal(t, uint64(1), tx.Err.(*errors.InvalidProposalSeqNumberError).CurrentSeqNumber())
			}),
	)
}
func TestSigningWithTags(t *testing.T) {

	checkWithTag := func(tag []byte, shouldWork bool) func(t *testing.T) {
		return newVMTest().
			run(
				func(t *testing.T, vm *fvm.VirtualMachine, chain flow.Chain, ctx fvm.Context, view state.View, programs *programs.Programs) {
					// Create an account private key.
					privateKeys, err := testutil.GenerateAccountPrivateKeys(1)
					require.NoError(t, err)

					// Bootstrap a ledger, creating accounts with the provided private keys and the root account.
					accounts, err := testutil.CreateAccounts(vm, view, programs, privateKeys, chain)
					require.NoError(t, err)

					txBody := flow.NewTransactionBody().
						SetScript([]byte(`transaction(){}`))

					txBody.SetProposalKey(accounts[0], 0, 0)
					txBody.SetPayer(accounts[0])

					hasher, err := exeUtils.NewHasher(privateKeys[0].HashAlgo)
					require.NoError(t, err)

					sig, err := txBody.SignMessageWithTag(txBody.EnvelopeMessage(), tag, privateKeys[0].PrivateKey, hasher)
					require.NoError(t, err)
					txBody.AddEnvelopeSignature(accounts[0], 0, sig)

					tx := fvm.Transaction(txBody, 0)

					err = vm.Run(ctx, tx, view, programs)
					require.NoError(t, err)
					if shouldWork {
						require.NoError(t, tx.Err)
					} else {
						require.Error(t, tx.Err)
						require.IsType(t, tx.Err, &errors.InvalidProposalSignatureError{})
					}
				},
			)
	}

	cases := []struct {
		name      string
		tag       []byte
		shouldWok bool
	}{
		{
			name:      "no tag",
			tag:       nil,
			shouldWok: false,
		},
		{
			name:      "transaction tag",
			tag:       flow.TransactionDomainTag[:],
			shouldWok: true,
		},
		{
			name:      "user tag",
			tag:       flow.UserDomainTag[:],
			shouldWok: false,
		},
	}

	for i, c := range cases {
		works := "works"
		if !c.shouldWok {
			works = "doesn't work"
		}
		t.Run(fmt.Sprintf("Signing Transactions %d: with %s %s", i, c.name, works), checkWithTag(c.tag, c.shouldWok))
	}

}

func TestTransactionFeeDeduction(t *testing.T) {
	getBalance := func(vm *fvm.VirtualMachine, chain flow.Chain, ctx fvm.Context, view state.View, address flow.Address) uint64 {

		code := []byte(fmt.Sprintf(`
					import FungibleToken from 0x%s
					import FlowToken from 0x%s
					
					pub fun main(account: Address): UFix64 {
						let acct = getAccount(account)
						let vaultRef = acct.getCapability(/public/flowTokenBalance)
							.borrow<&FlowToken.Vault{FungibleToken.Balance}>()
							?? panic("Could not borrow Balance reference to the Vault")
					
						return vaultRef.balance
					}
				`, fvm.FungibleTokenAddress(chain), fvm.FlowTokenAddress(chain)))
		script := fvm.Script(code).WithArguments(
			jsoncdc.MustEncode(cadence.NewAddress(address)),
		)

		err := vm.Run(ctx, script, view, programs.NewEmptyPrograms())
		require.NoError(t, err)
		return script.Value.ToGoValue().(uint64)
	}

	type testCase struct {
		name          string
		fundWith      uint64
		tryToTransfer uint64
		gasLimit      uint64
		checkResult   func(t *testing.T, balanceBefore uint64, balanceAfter uint64, tx *fvm.TransactionProcedure)
	}

	txFees := fvm.DefaultTransactionFees.ToGoValue().(uint64)
	fundingAmount := uint64(1_0000_0000)
	transferAmount := uint64(123_456)
	minimumStorageReservation := fvm.DefaultMinimumStorageReservation.ToGoValue().(uint64)

	testCases := []testCase{
		{
			name:          "Transaction fees are deducted",
			fundWith:      fundingAmount,
			tryToTransfer: 0,
			checkResult: func(t *testing.T, balanceBefore uint64, balanceAfter uint64, tx *fvm.TransactionProcedure) {
				require.NoError(t, tx.Err)
				require.Equal(t, txFees, balanceBefore-balanceAfter)
			},
		},
		{
			name:          "Transaction fee deduction emits events",
			fundWith:      fundingAmount,
			tryToTransfer: 0,
			checkResult: func(t *testing.T, balanceBefore uint64, balanceAfter uint64, tx *fvm.TransactionProcedure) {
				require.NoError(t, tx.Err)

				var deposits []flow.Event
				var withdraws []flow.Event

				for _, e := range tx.Events {
					if string(e.Type) == fmt.Sprintf("A.%s.FlowToken.TokensDeposited", fvm.FlowTokenAddress(flow.Testnet.Chain())) {
						deposits = append(deposits, e)
					}
					if string(e.Type) == fmt.Sprintf("A.%s.FlowToken.TokensWithdrawn", fvm.FlowTokenAddress(flow.Testnet.Chain())) {
						withdraws = append(withdraws, e)
					}
				}

				require.Len(t, deposits, 2)
				require.Len(t, withdraws, 2)
			},
		},
		{
			name:          "Transaction fees are deducted and tx is applied",
			fundWith:      fundingAmount,
			tryToTransfer: transferAmount,
			checkResult: func(t *testing.T, balanceBefore uint64, balanceAfter uint64, tx *fvm.TransactionProcedure) {
				require.NoError(t, tx.Err)
				require.Equal(t, txFees+transferAmount, balanceBefore-balanceAfter)
			},
		},
		{
			name:          "If just enough balance, fees are deducted",
			fundWith:      txFees + transferAmount,
			tryToTransfer: transferAmount,
			checkResult: func(t *testing.T, balanceBefore uint64, balanceAfter uint64, tx *fvm.TransactionProcedure) {
				require.NoError(t, tx.Err)
				require.Equal(t, uint64(0), balanceAfter)
			},
		},
		{
			// this is an edge case that is not applicable to any network.
			// If storage limits were on this would fail due to storage limits
			name:          "If not enough balance, transaction succeeds and fees are deducted to 0",
			fundWith:      txFees,
			tryToTransfer: 1,
			checkResult: func(t *testing.T, balanceBefore uint64, balanceAfter uint64, tx *fvm.TransactionProcedure) {
				require.NoError(t, tx.Err)
				require.Equal(t, uint64(0), balanceAfter)
			},
		},
		{
			name:          "If tx fails, fees are deducted",
			fundWith:      fundingAmount,
			tryToTransfer: 2 * fundingAmount,
			checkResult: func(t *testing.T, balanceBefore uint64, balanceAfter uint64, tx *fvm.TransactionProcedure) {
				require.Error(t, tx.Err)
				require.Equal(t, fundingAmount-txFees, balanceAfter)
			},
		},
		{
			name:          "If tx fails, fee deduction events are emitted",
			fundWith:      fundingAmount,
			tryToTransfer: 2 * fundingAmount,
			checkResult: func(t *testing.T, balanceBefore uint64, balanceAfter uint64, tx *fvm.TransactionProcedure) {
				require.Error(t, tx.Err)

				var deposits []flow.Event
				var withdraws []flow.Event

				for _, e := range tx.Events {
					if string(e.Type) == fmt.Sprintf("A.%s.FlowToken.TokensDeposited", fvm.FlowTokenAddress(flow.Testnet.Chain())) {
						deposits = append(deposits, e)
					}
					if string(e.Type) == fmt.Sprintf("A.%s.FlowToken.TokensWithdrawn", fvm.FlowTokenAddress(flow.Testnet.Chain())) {
						withdraws = append(withdraws, e)
					}
				}

				require.Len(t, deposits, 1)
				require.Len(t, withdraws, 1)
			},
		},
		{
			name:          "If tx fails because of gas limit reached, fee deduction events are emitted",
			fundWith:      fundingAmount,
			tryToTransfer: 2 * fundingAmount,
			gasLimit:      uint64(10),
			checkResult: func(t *testing.T, balanceBefore uint64, balanceAfter uint64, tx *fvm.TransactionProcedure) {
				require.Error(t, tx.Err)

				var deposits []flow.Event
				var withdraws []flow.Event

				for _, e := range tx.Events {
					if string(e.Type) == fmt.Sprintf("A.%s.FlowToken.TokensDeposited", fvm.FlowTokenAddress(flow.Testnet.Chain())) {
						deposits = append(deposits, e)
					}
					if string(e.Type) == fmt.Sprintf("A.%s.FlowToken.TokensWithdrawn", fvm.FlowTokenAddress(flow.Testnet.Chain())) {
						withdraws = append(withdraws, e)
					}
				}

				require.Len(t, deposits, 1)
				require.Len(t, withdraws, 1)
			},
		},
	}

	testCasesWithStorageEnabled := []testCase{
		{
			name:          "Transaction fees are deducted",
			fundWith:      fundingAmount,
			tryToTransfer: 0,
			checkResult: func(t *testing.T, balanceBefore uint64, balanceAfter uint64, tx *fvm.TransactionProcedure) {
				require.NoError(t, tx.Err)
				require.Equal(t, txFees, balanceBefore-balanceAfter)
			},
		},
		{
			name:          "Transaction fee deduction emits events",
			fundWith:      fundingAmount,
			tryToTransfer: 0,
			checkResult: func(t *testing.T, balanceBefore uint64, balanceAfter uint64, tx *fvm.TransactionProcedure) {
				require.NoError(t, tx.Err)

				var deposits []flow.Event
				var withdraws []flow.Event

				for _, e := range tx.Events {
					if string(e.Type) == fmt.Sprintf("A.%s.FlowToken.TokensDeposited", fvm.FlowTokenAddress(flow.Testnet.Chain())) {
						deposits = append(deposits, e)
					}
					if string(e.Type) == fmt.Sprintf("A.%s.FlowToken.TokensWithdrawn", fvm.FlowTokenAddress(flow.Testnet.Chain())) {
						withdraws = append(withdraws, e)
					}
				}

				require.Len(t, deposits, 2)
				require.Len(t, withdraws, 2)
			},
		},
		{
			name:          "Transaction fees are deducted and tx is applied",
			fundWith:      fundingAmount,
			tryToTransfer: transferAmount,
			checkResult: func(t *testing.T, balanceBefore uint64, balanceAfter uint64, tx *fvm.TransactionProcedure) {
				require.NoError(t, tx.Err)
				require.Equal(t, txFees+transferAmount, balanceBefore-balanceAfter)
			},
		},
		{
			name:          "If just enough balance, fees are deducted",
			fundWith:      txFees + transferAmount,
			tryToTransfer: transferAmount,
			checkResult: func(t *testing.T, balanceBefore uint64, balanceAfter uint64, tx *fvm.TransactionProcedure) {
				require.NoError(t, tx.Err)
				require.Equal(t, minimumStorageReservation, balanceAfter)
			},
		},
		{
			name:          "If tx fails, fees are deducted",
			fundWith:      fundingAmount,
			tryToTransfer: 2 * fundingAmount,
			checkResult: func(t *testing.T, balanceBefore uint64, balanceAfter uint64, tx *fvm.TransactionProcedure) {
				require.Error(t, tx.Err)
				require.Equal(t, fundingAmount-txFees+minimumStorageReservation, balanceAfter)
			},
		},
		{
			name:          "If tx fails, fee deduction events are emitted",
			fundWith:      fundingAmount,
			tryToTransfer: 2 * fundingAmount,
			checkResult: func(t *testing.T, balanceBefore uint64, balanceAfter uint64, tx *fvm.TransactionProcedure) {
				require.Error(t, tx.Err)

				var deposits []flow.Event
				var withdraws []flow.Event

				for _, e := range tx.Events {
					if string(e.Type) == fmt.Sprintf("A.%s.FlowToken.TokensDeposited", fvm.FlowTokenAddress(flow.Testnet.Chain())) {
						deposits = append(deposits, e)
					}
					if string(e.Type) == fmt.Sprintf("A.%s.FlowToken.TokensWithdrawn", fvm.FlowTokenAddress(flow.Testnet.Chain())) {
						withdraws = append(withdraws, e)
					}
				}

				require.Len(t, deposits, 1)
				require.Len(t, withdraws, 1)
			},
		},
		{
			name:          "If balance at minimum, transaction fails, fees are deducted and fee deduction events are emitted",
			fundWith:      0,
			tryToTransfer: 0,
			checkResult: func(t *testing.T, balanceBefore uint64, balanceAfter uint64, tx *fvm.TransactionProcedure) {
				require.Error(t, tx.Err)
				require.Equal(t, minimumStorageReservation-txFees, balanceAfter)

				var deposits []flow.Event
				var withdraws []flow.Event

				for _, e := range tx.Events {
					if string(e.Type) == fmt.Sprintf("A.%s.FlowToken.TokensDeposited", fvm.FlowTokenAddress(flow.Testnet.Chain())) {
						deposits = append(deposits, e)
					}
					if string(e.Type) == fmt.Sprintf("A.%s.FlowToken.TokensWithdrawn", fvm.FlowTokenAddress(flow.Testnet.Chain())) {
						withdraws = append(withdraws, e)
					}
				}

				require.Len(t, deposits, 1)
				require.Len(t, withdraws, 1)
			},
		},
	}

	runTx := func(tc testCase) func(t *testing.T, vm *fvm.VirtualMachine, chain flow.Chain, ctx fvm.Context, view state.View, programs *programs.Programs) {
		return func(t *testing.T, vm *fvm.VirtualMachine, chain flow.Chain, ctx fvm.Context, view state.View, programs *programs.Programs) {
			// ==== Create an account ====
			privateKey, txBody := testutil.CreateAccountCreationTransaction(t, chain)

			err := testutil.SignTransactionAsServiceAccount(txBody, 0, chain)
			require.NoError(t, err)

			tx := fvm.Transaction(txBody, 0)

			err = vm.Run(ctx, tx, view, programs)
			require.NoError(t, err)

			assert.NoError(t, tx.Err)

			assert.Len(t, tx.Events, 10)

			accountCreatedEvents := filterAccountCreatedEvents(tx.Events)

			require.Len(t, accountCreatedEvents, 1)

			// read the address of the account created (e.g. "0x01" and convert it to flow.address)
			data, err := jsoncdc.Decode(accountCreatedEvents[0].Payload)
			require.NoError(t, err)
			address := flow.Address(data.(cadence.Event).Fields[0].(cadence.Address))

			// ==== Transfer tokens to new account ====
			txBody = transferTokensTx(chain).
				AddAuthorizer(chain.ServiceAddress()).
				AddArgument(jsoncdc.MustEncode(cadence.UFix64(tc.fundWith))).
				AddArgument(jsoncdc.MustEncode(cadence.NewAddress(address)))

			txBody.SetProposalKey(chain.ServiceAddress(), 0, 1)
			txBody.SetPayer(chain.ServiceAddress())

			err = testutil.SignEnvelope(
				txBody,
				chain.ServiceAddress(),
				unittest.ServiceAccountPrivateKey,
			)
			require.NoError(t, err)

			tx = fvm.Transaction(txBody, 0)

			err = vm.Run(ctx, tx, view, programs)
			require.NoError(t, err)
			require.NoError(t, tx.Err)

			balanceBefore := getBalance(vm, chain, ctx, view, address)

			// ==== Transfer tokens from new account ====

			txBody = transferTokensTx(chain).
				AddAuthorizer(address).
				AddArgument(jsoncdc.MustEncode(cadence.UFix64(tc.tryToTransfer))).
				AddArgument(jsoncdc.MustEncode(cadence.NewAddress(chain.ServiceAddress())))

			txBody.SetProposalKey(address, 0, 0)
			txBody.SetPayer(address)

			if tc.gasLimit == 0 {
				txBody.SetGasLimit(fvm.DefaultGasLimit)
			} else {
				txBody.SetGasLimit(tc.gasLimit)
			}

			err = testutil.SignEnvelope(
				txBody,
				address,
				privateKey,
			)
			require.NoError(t, err)

			tx = fvm.Transaction(txBody, 1)

			err = vm.Run(ctx, tx, view, programs)
			require.NoError(t, err)

			balanceAfter := getBalance(vm, chain, ctx, view, address)

			tc.checkResult(
				t,
				balanceBefore,
				balanceAfter,
				tx,
			)
		}
	}

	for i, tc := range testCases {
		t.Run(fmt.Sprintf("Transaction Fees %d: %s", i, tc.name), newVMTest().withBootstrapProcedureOptions(
			fvm.WithTransactionFee(fvm.DefaultTransactionFees),
		).withContextOptions(
			fvm.WithTransactionFeesEnabled(true),
		).run(
			runTx(tc)),
		)
	}

	for i, tc := range testCasesWithStorageEnabled {
		t.Run(fmt.Sprintf("Transaction Fees with storage %d: %s", i, tc.name), newVMTest().withBootstrapProcedureOptions(
			fvm.WithTransactionFee(fvm.DefaultTransactionFees),
			fvm.WithStorageMBPerFLOW(fvm.DefaultStorageMBPerFLOW),
			fvm.WithMinimumStorageReservation(fvm.DefaultMinimumStorageReservation),
			fvm.WithAccountCreationFee(fvm.DefaultAccountCreationFee),
		).withContextOptions(
			fvm.WithTransactionFeesEnabled(true),
			fvm.WithAccountStorageLimit(true),
		).run(
			runTx(tc)),
		)
	}
}

func TestStorageUsed(t *testing.T) {
	t.Parallel()

	rt := fvm.NewInterpreterRuntime()

	chain := flow.Testnet.Chain()

	vm := fvm.NewVirtualMachine(rt)

	ctx := fvm.NewContext(
		zerolog.Nop(),
		fvm.WithChain(chain),
		fvm.WithCadenceLogging(true),
	)

	code := []byte(`
        pub fun main(): UInt64 {

            var addresses: [Address]= [
                0x2a3c4c2581cef731, 0x2a3c4c2581cef731, 0x2a3c4c2581cef731, 0x2a3c4c2581cef731, 0x2a3c4c2581cef731, 0x2a3c4c2581cef731, 0x2a3c4c2581cef731, 0x2a3c4c2581cef731, 0x2a3c4c2581cef731,
                0x2a3c4c2581cef731, 0x2a3c4c2581cef731, 0x2a3c4c2581cef731, 0x2a3c4c2581cef731, 0x2a3c4c2581cef731, 0x2a3c4c2581cef731, 0x2a3c4c2581cef731, 0x2a3c4c2581cef731, 0x2a3c4c2581cef731,
                0x2a3c4c2581cef731, 0x2a3c4c2581cef731, 0x2a3c4c2581cef731, 0x2a3c4c2581cef731, 0x2a3c4c2581cef731, 0x2a3c4c2581cef731, 0x2a3c4c2581cef731, 0x2a3c4c2581cef731, 0x2a3c4c2581cef731,
                0x2a3c4c2581cef731, 0x2a3c4c2581cef731, 0x2a3c4c2581cef731, 0x2a3c4c2581cef731, 0x2a3c4c2581cef731, 0x2a3c4c2581cef731, 0x2a3c4c2581cef731, 0x2a3c4c2581cef731, 0x2a3c4c2581cef731,
                0x2a3c4c2581cef731, 0x2a3c4c2581cef731, 0x2a3c4c2581cef731, 0x2a3c4c2581cef731, 0x2a3c4c2581cef731, 0x2a3c4c2581cef731, 0x2a3c4c2581cef731, 0x2a3c4c2581cef731, 0x2a3c4c2581cef731,
                0x2a3c4c2581cef731, 0x2a3c4c2581cef731, 0x2a3c4c2581cef731, 0x2a3c4c2581cef731, 0x2a3c4c2581cef731, 0x2a3c4c2581cef731, 0x2a3c4c2581cef731, 0x2a3c4c2581cef731, 0x2a3c4c2581cef731,
                0x2a3c4c2581cef731, 0x2a3c4c2581cef731, 0x2a3c4c2581cef731, 0x2a3c4c2581cef731, 0x2a3c4c2581cef731, 0x2a3c4c2581cef731, 0x2a3c4c2581cef731, 0x2a3c4c2581cef731, 0x2a3c4c2581cef731,
                0x2a3c4c2581cef731, 0x2a3c4c2581cef731, 0x2a3c4c2581cef731, 0x2a3c4c2581cef731, 0x2a3c4c2581cef731, 0x2a3c4c2581cef731, 0x2a3c4c2581cef731, 0x2a3c4c2581cef731, 0x2a3c4c2581cef731,
                0x2a3c4c2581cef731, 0x2a3c4c2581cef731, 0x2a3c4c2581cef731, 0x2a3c4c2581cef731, 0x2a3c4c2581cef731, 0x2a3c4c2581cef731, 0x2a3c4c2581cef731, 0x2a3c4c2581cef731, 0x2a3c4c2581cef731,
                0x2a3c4c2581cef731, 0x2a3c4c2581cef731, 0x2a3c4c2581cef731, 0x2a3c4c2581cef731, 0x2a3c4c2581cef731, 0x2a3c4c2581cef731, 0x2a3c4c2581cef731, 0x2a3c4c2581cef731, 0x2a3c4c2581cef731,
                0x2a3c4c2581cef731, 0x2a3c4c2581cef731, 0x2a3c4c2581cef731, 0x2a3c4c2581cef731, 0x2a3c4c2581cef731, 0x2a3c4c2581cef731, 0x2a3c4c2581cef731, 0x2a3c4c2581cef731, 0x2a3c4c2581cef731
            ]

            var storageUsed: UInt64 = 0
            for address in addresses {
                let account = getAccount(address)
                storageUsed = account.storageUsed
            }

            return storageUsed
        }
	`)

	address, err := hex.DecodeString("2a3c4c2581cef731")
	require.NoError(t, err)

	storageUsed := make([]byte, 8)
	binary.BigEndian.PutUint64(storageUsed, 5)

	simpleView := utils.NewSimpleView()
	err = simpleView.Set(string(address), "", state.KeyStorageUsed, storageUsed)
	require.NoError(t, err)

	script := fvm.Script(code)

	err = vm.Run(ctx, script, simpleView, programs.NewEmptyPrograms())
	require.NoError(t, err)

	assert.Equal(t, cadence.NewUInt64(5), script.Value)
}<|MERGE_RESOLUTION|>--- conflicted
+++ resolved
@@ -928,7 +928,6 @@
 
 				assert.Equal(t, (&errors.LedgerIntractionLimitExceededError{}).Code(), tx.Err.Code())
 			}))
-<<<<<<< HEAD
 
 	t.Run("Using to much interaction fails but does not panic", newVMTest().withBootstrapProcedureOptions(bootstrapOptions...).
 		withContextOptions(
@@ -971,8 +970,6 @@
 
 				assert.Equal(t, (&errors.LedgerIntractionLimitExceededError{}).Code(), tx.Err.Code())
 			}))
-=======
->>>>>>> 7da2a47a
 }
 
 var createAccountScript = []byte(`
