--- conflicted
+++ resolved
@@ -30,14 +30,6 @@
 override CONTAINER_REGISTRY=gcr.io/dl-flow
 endif
 
-<<<<<<< HEAD
-# docker push tag - tag beside the latest tag to be used to push the image to the container registry
-ifndef EXTRA_DOCKER_TAG
-override EXTRA_DOCKER_TAG=latest
-endif
-
-=======
->>>>>>> c372b9f2
 export DOCKER_BUILDKIT := 1
 
 crypto/relic:
