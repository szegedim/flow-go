--- conflicted
+++ resolved
@@ -8,15 +8,10 @@
 COVER_PROFILE := cover.out
 # Disable go sum database lookup for private repos
 GOPRIVATE=github.com/dapperlabs/*
-<<<<<<< HEAD
-# The OS of this machine, Linux and Darwin are supported
-OS=$(shell uname -s)
-=======
 # OS
 UNAME := $(shell uname)
 
 export FLOW_ABI_EXAMPLES_DIR := $(CURDIR)/language/abi/examples/
->>>>>>> a38f167d
 
 crypto/relic:
 	rm -rf crypto/relic
@@ -27,18 +22,12 @@
 
 .PHONY: install-tools
 install-tools: crypto/relic/build
-<<<<<<< HEAD
-ifeq ($(OS),"Linux")
-	sudo apt-get -y install capnproto
-endif
-=======
 ifeq ($(UNAME), Linux)
 	sudo apt-get -y install capnproto
 endif
 ifeq ($(UNAME), Darwin)
 	brew install capnp
 endif
->>>>>>> a38f167d
 	cd ${GOPATH}; \
 	GO111MODULE=on go get github.com/davecheney/godoc2md@master; \
 	GO111MODULE=on go get github.com/golang/protobuf/protoc-gen-go@v1.3.2; \
