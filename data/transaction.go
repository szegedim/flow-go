--- conflicted
+++ resolved
@@ -6,14 +6,8 @@
 
 // Transaction represents a normal transaction.
 type Transaction struct {
-<<<<<<< HEAD
-	ToAddress      Address
+	ToAddress      crypto.Address
 	Script         []byte
-=======
-	Status         TxStatus
-	ToAddress      crypto.Address
-	TxData         []byte
->>>>>>> 06abcbec
 	Nonce          uint64
 	ComputeLimit   uint64
 	ComputeUsed    uint64
@@ -24,13 +18,8 @@
 // Hash computes the hash over the necessary Transaction data.
 func (tx Transaction) Hash() crypto.Hash {
 	bytes := EncodeAsBytes(
-<<<<<<< HEAD
-		tx.ToAddress.Bytes(),
+		tx.ToAddress,
 		tx.Script,
-=======
-		tx.ToAddress,
-		tx.TxData,
->>>>>>> 06abcbec
 		tx.Nonce,
 		tx.ComputeLimit,
 		tx.PayerSignature,
